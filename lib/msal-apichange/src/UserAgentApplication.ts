--- conflicted
+++ resolved
@@ -217,21 +217,18 @@
     this.pLoginInProgress = false;
     this.pAcquireTokenInProgress = false;
 
-<<<<<<< HEAD
 
     // Validate cache location and initialize storage 
-    if (!this.cacheLocations[this.pConfig.cache.cacheLocation]) {
-      throw MSALError.ConfigurationError.createInvalidCacheLocationConfigError(
-          this.pConfig.cache.cacheLocation,
-          "unavailable",
-          config.auth.state
-        );
-    }
+    // if (!this.cacheLocations[this.pConfig.cache.cacheLocation]) {
+    //   throw MSALError.ConfigurationError.createInvalidCacheLocationConfigError(
+    //       this.pConfig.cache.cacheLocation,
+    //       "unavailable",
+    //       config.auth.state
+    //     );
+    // }
 
     //cache keys msal
-=======
     // cache keys msal - typescript throws an error if any value other than "localStorage" or "sessionStorage" is passed
->>>>>>> c355f23c
     this.pCacheStorage = new Storage(this.pConfig.cache.cacheLocation);
     this.pCacheStorage.setEnableCookieStorage(this.pConfig.cache.storeAuthStateInCookie);
 
@@ -310,7 +307,7 @@
 
     } catch (err) {
       let e = MSALError.ClientAuthError.createErrorInCallbackFunction(err, tokenType,
-         this.getUserState(this.pCacheStorage.getItem(Constants.stateLogin, this.pConfig.cache.storeAuthStateInCookie)));
+         this.getUserState(this.pCacheStorage.getItem(Constants.stateLogin)));
       this.pConfig.system.logger.error(e.message);
       // TODO: check if we should throw e here
       // throw e;
@@ -358,22 +355,12 @@
     // Create navigate url; saves value in cache; redirect user to AAD
     // If login already in progress, fail
     if (this.pLoginInProgress) {
-<<<<<<< HEAD
       if(this.pErrorReceivedCallback) {
         this.pErrorReceivedCallback(
           MSALError.ClientAuthError.createLoginInProgressError(
             Constants.idToken,
-            this.getUserState(this.pCacheStorage.getItem(Constants.stateLogin, this.pConfig.cache.storeAuthStateInCookie))
+            this.getUserState(this.pCacheStorage.getItem(Constants.stateLogin))
           )
-=======
-      if (this.pTokenReceivedCallback) {
-        this.pTokenReceivedCallback(
-          ErrorDescription.loginProgressError,
-          null,
-          ErrorCodes.loginProgressError,
-          Constants.idToken,
-          this.getUserState(this.pCacheStorage.getItem(Constants.stateLogin))
->>>>>>> c355f23c
         );
       }
       return;
@@ -381,7 +368,6 @@
 
     // validate the scopes
     if (scopes) {
-<<<<<<< HEAD
       try {
         this.validateInputScope(scopes, Constants.idToken);
       } catch (error) {
@@ -394,26 +380,9 @@
             MSALError.AuthError.createUnexpectedError(
               error.toString(), 
               Constants.idToken, 
-              this.getUserState(this.pCacheStorage.getItem(Constants.stateLogin, this.pConfig.cache.storeAuthStateInCookie))
+              this.getUserState(this.pCacheStorage.getItem(Constants.stateLogin))
               )
             );
-=======
-
-      const notValidScope = this.validateInputScope(scopes);
-
-      if (notValidScope && !Utils.isEmpty(notValidScope)) {
-
-        if (this.pTokenReceivedCallback) {
-          this.pTokenReceivedCallback(
-            ErrorDescription.inputScopesError,
-            null,
-            ErrorCodes.inputScopesError,
-            Constants.idToken,
-            this.getUserState(this.pCacheStorage.getItem(Constants.stateLogin))
-          );
-
-          return;
->>>>>>> c355f23c
         }
         return;
       }
@@ -526,7 +495,7 @@
         reject(
           MSALError.ClientAuthError.createLoginInProgressError(
             Constants.idToken, 
-            this.getUserState(this.pCacheStorage.getItem(Constants.stateLogin, this.pConfig.cache.storeAuthStateInCookie))
+            this.getUserState(this.pCacheStorage.getItem(Constants.stateLogin))
           )
         );
         return;
@@ -546,7 +515,7 @@
               MSALError.AuthError.createUnexpectedError(
                 error.toString(), 
                 Constants.idToken, 
-                this.getUserState(this.pCacheStorage.getItem(Constants.stateLogin, this.pConfig.cache.storeAuthStateInCookie))
+                this.getUserState(this.pCacheStorage.getItem(Constants.stateLogin))
               )
             );
           }
@@ -658,7 +627,7 @@
       let e = MSALError.ClientAuthError.createEndpointResolutionError(
         err.toString(),
         Constants.idToken, 
-        this.getUserState(this.pCacheStorage.getItem(Constants.stateLogin, this.pConfig.cache.storeAuthStateInCookie))
+        this.getUserState(this.pCacheStorage.getItem(Constants.stateLogin))
       );
       this.pConfig.system.logger.info(e.errorCode + ":" + e.message);
       this.pCacheStorage.setItem(Constants.msalError, e.errorCode);
@@ -678,7 +647,7 @@
       let e = MSALError.ClientAuthError.createEndpointResolutionError(
         err.toString(), 
         Constants.idToken, 
-        this.getUserState(this.pCacheStorage.getItem(Constants.stateLogin, this.pConfig.cache.storeAuthStateInCookie))
+        this.getUserState(this.pCacheStorage.getItem(Constants.stateLogin))
       )
       this.pConfig.system.logger.warning(e.message);
       reject(e);
@@ -730,7 +699,7 @@
       // TODO: figure out some way to pass tokenType
       let e = MSALError.ClientAuthError.createPopupWindowError(
         "Unavailable", 
-        this.getUserState(this.pCacheStorage.getItem(Constants.stateLogin, this.pConfig.cache.storeAuthStateInCookie))
+        this.getUserState(this.pCacheStorage.getItem(Constants.stateLogin))
       );
 
       this.pConfig.system.logger.info(e.errorCode + ":" + e.message);
@@ -754,7 +723,7 @@
         // TODO: Figure out some way to pass tokenType
         let e = MSALError.ClientAuthError.createUserCancelledError(
           "Unavailable", 
-          this.getUserState(this.pCacheStorage.getItem(Constants.stateLogin, this.pConfig.cache.storeAuthStateInCookie))
+          this.getUserState(this.pCacheStorage.getItem(Constants.stateLogin))
         );
         if (reject) {
           reject(e);
@@ -919,7 +888,7 @@
       throw MSALError.ConfigurationError.createScopesNonArrayError(
         scopes,
         tokenType,
-        this.getUserState(this.pCacheStorage.getItem(Constants.stateLogin, this.pConfig.cache.storeAuthStateInCookie))
+        this.getUserState(this.pCacheStorage.getItem(Constants.stateLogin))
       );
     }
 
@@ -928,7 +897,7 @@
       throw MSALError.ConfigurationError.createEmptyScopesArrayError(
         scopes.toString(), 
         tokenType, 
-        this.getUserState(this.pCacheStorage.getItem(Constants.stateLogin, this.pConfig.cache.storeAuthStateInCookie))
+        this.getUserState(this.pCacheStorage.getItem(Constants.stateLogin))
       );
     }
 
@@ -938,7 +907,7 @@
         throw MSALError.ConfigurationError.createClientIdSingleScopeError(
           scopes.toString(),
           tokenType,
-          this.getUserState(this.pCacheStorage.getItem(Constants.stateLogin, this.pConfig.cache.storeAuthStateInCookie))
+          this.getUserState(this.pCacheStorage.getItem(Constants.stateLogin))
         );
       }
     }
@@ -1112,7 +1081,7 @@
         throw MSALError.ClientAuthError.createMultipleMatchingTokensInCacheError(
           scopes.toString(), 
           Constants.accessToken, 
-          this.getUserState(this.pCacheStorage.getItem(Constants.stateLogin, this.pConfig.cache.storeAuthStateInCookie))
+          this.getUserState(this.pCacheStorage.getItem(Constants.stateLogin))
         );
       }
       // if no match found. check if there was a single authority used
@@ -1123,7 +1092,7 @@
           throw MSALError.ClientAuthError.createMultipleAuthoritiesInCacheError(
             scopes.toString(),
             Constants.accessToken,
-            this.getUserState(this.pCacheStorage.getItem(Constants.stateLogin, this.pConfig.cache.storeAuthStateInCookie))
+            this.getUserState(this.pCacheStorage.getItem(Constants.stateLogin))
           );
         }
 
@@ -1156,7 +1125,7 @@
         throw MSALError.ClientAuthError.createMultipleMatchingTokensInCacheError(
           scopes.toString(), 
           Constants.accessToken, 
-          this.getUserState(this.pCacheStorage.getItem(Constants.stateLogin, this.pConfig.cache.storeAuthStateInCookie))
+          this.getUserState(this.pCacheStorage.getItem(Constants.stateLogin))
         );
       }
     }
@@ -1338,7 +1307,6 @@
   acquireTokenRedirect(scopes: Array<string>, authority: string, user: User, extraQueryParameters: string): void;
   acquireTokenRedirect(scopes: Array<string>, authority?: string, user?: User, extraQueryParameters?: string): void {
 
-<<<<<<< HEAD
     // validate the scopes
     if (scopes) {
       try {
@@ -1355,27 +1323,10 @@
             MSALError.AuthError.createUnexpectedError(
               error.toString(), 
               Constants.accessToken, 
-              this.getUserState(this.pCacheStorage.getItem(Constants.stateLogin, this.pConfig.cache.storeAuthStateInCookie))
+              this.getUserState(this.pCacheStorage.getItem(Constants.stateLogin))
             )
           );
         }
-=======
-    // validate scopes
-    const notValidScope = this.validateInputScope(scopes);
-
-    // error out if the scopes are not valid
-    if (notValidScope && !Utils.isEmpty(notValidScope)) {
-
-      if (this.pTokenReceivedCallback) {
-        this.pTokenReceivedCallback(
-          ErrorDescription.inputScopesError,
-          null,
-          ErrorCodes.inputScopesError,
-          Constants.accessToken,
-          this.getUserState(this.pCacheStorage.getItem(Constants.stateLogin))
-        );
-
->>>>>>> c355f23c
         return;
       }
 
@@ -1395,27 +1346,14 @@
 
     // If no session exists prompt the user to login
     if (!userObject && !(extraQueryParameters && (extraQueryParameters.indexOf(Constants.login_hint) !== -1))) {
-<<<<<<< HEAD
       // TODO: is it always access token?
       let e = MSALError.InteractionRequiredAuthError.createLoginRequiredAuthError(
         Constants.accessToken,
-        this.getUserState(this.pCacheStorage.getItem(Constants.stateLogin, this.pConfig.cache.storeAuthStateInCookie))
+        this.getUserState(this.pCacheStorage.getItem(Constants.stateLogin))
       );
       this.pConfig.system.logger.info(e.errorCode + ": " + e.message);
       if (this.pErrorReceivedCallback) {
         this.pErrorReceivedCallback(e);
-=======
-      if (this.pTokenReceivedCallback) {
-        this.pConfig.system.logger.info("User login is required");
-        this.pTokenReceivedCallback(
-          ErrorDescription.userLoginError,
-          null,
-          ErrorCodes.userLoginError,
-          Constants.accessToken,
-          this.getUserState(this.pCacheStorage.getItem(Constants.stateLogin))
-        );
-        return;
->>>>>>> c355f23c
       }
       return;
     }
@@ -1513,7 +1451,7 @@
               MSALError.AuthError.createUnexpectedError(
                 error.toString(), 
                 Constants.accessToken, 
-                this.getUserState(this.pCacheStorage.getItem(Constants.stateLogin, this.pConfig.cache.storeAuthStateInCookie))
+                this.getUserState(this.pCacheStorage.getItem(Constants.stateLogin))
               )
             );
           }
@@ -1533,7 +1471,7 @@
           // TODO: Is this always access token?
           MSALError.ClientAuthError.createAcquireTokenInProgressError(
             Constants.accessToken,
-            this.getUserState(this.pCacheStorage.getItem(Constants.stateLogin, this.pConfig.cache.storeAuthStateInCookie))
+            this.getUserState(this.pCacheStorage.getItem(Constants.stateLogin))
           )
         );
         return;
@@ -1628,7 +1566,7 @@
         let e = MSALError.ClientAuthError.createEndpointResolutionError(
           "",
           responseType,
-          this.getUserState(this.pCacheStorage.getItem(Constants.stateLogin, this.pConfig.cache.storeAuthStateInCookie))
+          this.getUserState(this.pCacheStorage.getItem(Constants.stateLogin))
         );
         this.pConfig.system.logger.info(ErrorCodes.endpointResolutionError + ":" + ErrorDescription.endpointResolutionError);
 
@@ -1689,7 +1627,7 @@
               MSALError.AuthError.createUnexpectedError(
                 error.toString(), 
                 Constants.accessToken, 
-                this.getUserState(this.pCacheStorage.getItem(Constants.stateLogin, this.pConfig.cache.storeAuthStateInCookie))
+                this.getUserState(this.pCacheStorage.getItem(Constants.stateLogin))
               )
             );
           }
@@ -1709,7 +1647,7 @@
         reject(
           MSALError.InteractionRequiredAuthError.createLoginRequiredAuthError(
             Constants.accessToken,
-            this.getUserState(this.pCacheStorage.getItem(Constants.stateLogin, this.pConfig.cache.storeAuthStateInCookie))
+            this.getUserState(this.pCacheStorage.getItem(Constants.stateLogin))
           )
         );
         return null;
@@ -1747,7 +1685,7 @@
           let e = MSALError.AuthError.createUnexpectedError(
             "Error retrieving cached token result: " + err.toString(),
             responseType,
-            this.getUserState(this.pCacheStorage.getItem(Constants.stateLogin, this.pConfig.cache.storeAuthStateInCookie))
+            this.getUserState(this.pCacheStorage.getItem(Constants.stateLogin))
           )
           this.pConfig.system.logger.infoPii(e.errorCode + ":" + e.message);
           reject(e);
@@ -1801,7 +1739,7 @@
           let e = MSALError.ClientAuthError.createEndpointResolutionError(
             err.toString(),
             Constants.accessToken,
-            this.getUserState(this.pCacheStorage.getItem(Constants.stateLogin, this.pConfig.cache.storeAuthStateInCookie))
+            this.getUserState(this.pCacheStorage.getItem(Constants.stateLogin))
           );
           this.pConfig.system.logger.warning(e.errorCode + ": "  + e.message);
           reject(e);
