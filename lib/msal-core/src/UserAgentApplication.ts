/*
 * Copyright (c) Microsoft Corporation. All rights reserved.
 * Licensed under the MIT License.
 */

import { AccessTokenCacheItem } from "./cache/AccessTokenCacheItem";
import { AccessTokenKey } from "./cache/AccessTokenKey";
import { AccessTokenValue } from "./cache/AccessTokenValue";
import { ServerRequestParameters } from "./ServerRequestParameters";
import { Authority } from "./authority/Authority";
import { ClientInfo } from "./ClientInfo";
<<<<<<< HEAD
import { Constants, ServerHashParamKeys, InteractionType, libraryVersion, TemporaryCacheKeys, PersistentCacheKeys, RequestStatus } from "./utils/Constants";
=======
>>>>>>> 699483eb
import { IdToken } from "./IdToken";
import { Logger } from "./Logger";
import { AuthCache } from "./cache/AuthCache";
import { Account } from "./Account";
import { ScopeSet } from "./ScopeSet";
import { StringUtils } from "./utils/StringUtils";
import { WindowUtils } from "./utils/WindowUtils";
import { TokenUtils } from "./utils/TokenUtils";
import { TimeUtils } from "./utils/TimeUtils";
import { UrlUtils } from "./utils/UrlUtils";
import { ErrorUtils } from "./utils/ErrorUtils";
import { ResponseUtils } from "./utils/ResponseUtils";
import { AuthorityFactory } from "./authority/AuthorityFactory";
import { Configuration, buildConfiguration, TelemetryOptions } from "./Configuration";
import { AuthenticationParameters } from "./AuthenticationParameters";
import { ClientConfigurationError } from "./error/ClientConfigurationError";
import { AuthError } from "./error/AuthError";
import { ClientAuthError, ClientAuthErrorMessage } from "./error/ClientAuthError";
import { ServerError } from "./error/ServerError";
import { InteractionRequiredAuthError } from "./error/InteractionRequiredAuthError";
import { AuthResponse, buildResponseStateOnly } from "./AuthResponse";
import TelemetryManager from "./telemetry/TelemetryManager";
import { TelemetryPlatform, TelemetryConfig } from "./telemetry/TelemetryTypes";
<<<<<<< HEAD
import { MessageType, MessageHelper } from "./messaging/MessageHelper";
import { MessageCache } from "./messaging/MessageCache";
import { MessageListener } from "./messaging/MessageListener";
=======
import { Constants,
    ServerHashParamKeys,
    InteractionType,
    libraryVersion,
    TemporaryCacheKeys,
    PersistentCacheKeys,
    ErrorCacheKeys,
    RequestStatus,
    INTERACTION_STATUS
} from "./utils/Constants";
>>>>>>> 699483eb

// default authority
const DEFAULT_AUTHORITY = "https://login.microsoftonline.com/common";

/**
 * Interface to handle iFrame generation, Popup Window creation and redirect handling
 */
declare global {
    interface Window {
        msal: Object;
        CustomEvent: CustomEvent;
        Event: Event;
        activeRenewals: {};
        renewStates: Array<string>;
        callbackMappedToRenewStates : {};
        promiseMappedToRenewStates: {};
        openedWindows: Array<Window>;
        requestType: string;
    }
}

/**
 * @hidden
 * @ignore
 * response_type from OpenIDConnect
 * References: https://openid.net/specs/oauth-v2-multiple-response-types-1_0.html & https://tools.ietf.org/html/rfc6749#section-4.2.1
 * Since we support only implicit flow in this library, we restrict the response_type support to only 'token' and 'id_token'
 *
 */
const ResponseTypes = {
    id_token: "id_token",
    token: "token",
    id_token_token: "id_token token"
};

/**
 * @hidden
 * @ignore
 */
export interface CacheResult {
    errorDesc: string;
    token: string;
    error: string;
}

/**
 * @hidden
 * @ignore
 * Data type to hold information about state returned from the server
 */
export type ResponseStateInfo = {
    state: string;
    stateMatch: boolean;
    requestType: string;
};

/**
 * A type alias for an authResponseCallback function.
 * {@link (authResponseCallback:type)}
 * @param authErr error created for failure cases
 * @param response response containing token strings in success cases, or just state value in error cases
 */
export type authResponseCallback = (authErr: AuthError, response?: AuthResponse) => void;

/**
 * A type alias for a tokenReceivedCallback function.
 * {@link (tokenReceivedCallback:type)}
 * @returns response of type {@link (AuthResponse:type)}
 * The function that will get the call back once this API is completed (either successfully or with a failure).
 */
export type tokenReceivedCallback = (response: AuthResponse) => void;

/**
 * A type alias for a errorReceivedCallback function.
 * {@link (errorReceivedCallback:type)}
 * @returns response of type {@link (AuthError:class)}
 * @returns {string} account state
 */
export type errorReceivedCallback = (authErr: AuthError, accountState: string) => void;

/**
 * top frame application calls this function to ack to proceed
 * @param message
 */
export type processIframeRedirectCallback = (url: string) => void;

/**
 * A type alias for a iframeRedirectCallback function.
 * {@link (iframeRedirectCallback:type)}
 * @returns response of type {@link (callback function)}
 * The function the top framed application listens to for a message from iframed application when consent is mandated.
 */
export type iframeRedirectCallback = (callback: processIframeRedirectCallback) => void;

/**
 * UserAgentApplication class
 *
 * Object Instance that the developer can use to make loginXX OR acquireTokenXX functions
 */
export class UserAgentApplication {

    // input Configuration by the developer/user
    private config: Configuration;

    // callbacks for token/error
    private authResponseCallback: authResponseCallback = null;
    private tokenReceivedCallback: tokenReceivedCallback = null;
    private errorReceivedCallback: errorReceivedCallback = null;

    // Added for readability as these params are very frequently used
    private logger: Logger;
    private clientId: string;
    private inCookie: boolean;
    private telemetryManager: TelemetryManager;

    // Cache and Account info referred across token grant flow
<<<<<<< HEAD
    protected cacheStorage: AuthCache;
=======
    public cacheStorage: AuthCache;
>>>>>>> 699483eb
    private account: Account;

    // state variables
    private silentAuthenticationState: string;
    private silentLogin: boolean;
    private redirectCallbacksSet: boolean;

    // message interface
    private messageCache: MessageCache;
    private messageListener: MessageListener;
    private iframeRedirectCallback: iframeRedirectCallback = null;

    // Authority Functionality
    protected authorityInstance: Authority;

    /**
     * setter for the authority URL
     * @param {string} authority
     */
    // If the developer passes an authority, create an instance
    public set authority(val) {
        this.authorityInstance = AuthorityFactory.CreateInstance(val, this.config.auth.validateAuthority);
    }

    /**
     * Method to manage the authority URL.
     *
     * @returns {string} authority
     */
    public get authority(): string {
        return this.authorityInstance.CanonicalAuthority;
    }

    /**
     * Get the current authority instance from the MSAL configuration object
     *
     * @returns {@link Authority} authority instance
     */
    public getAuthorityInstance(): Authority {
        return this.authorityInstance;
    }

    /**
     * @constructor
     * Constructor for the UserAgentApplication used to instantiate the UserAgentApplication object
     *
     * Important attributes in the Configuration object for auth are:
     * - clientID: the application ID of your application.
     * You can obtain one by registering your application with our Application registration portal : https://portal.azure.com/#blade/Microsoft_AAD_IAM/ActiveDirectoryMenuBlade/RegisteredAppsPreview
     * - authority: the authority URL for your application.
     *
     * In Azure AD, authority is a URL indicating the Azure active directory that MSAL uses to obtain tokens.
     * It is of the form https://login.microsoftonline.com/&lt;Enter_the_Tenant_Info_Here&gt;.
     * If your application supports Accounts in one organizational directory, replace "Enter_the_Tenant_Info_Here" value with the Tenant Id or Tenant name (for example, contoso.microsoft.com).
     * If your application supports Accounts in any organizational directory, replace "Enter_the_Tenant_Info_Here" value with organizations.
     * If your application supports Accounts in any organizational directory and personal Microsoft accounts, replace "Enter_the_Tenant_Info_Here" value with common.
     * To restrict support to Personal Microsoft accounts only, replace "Enter_the_Tenant_Info_Here" value with consumers.
     *
     *
     * In Azure B2C, authority is of the form https://&lt;instance&gt;/tfp/&lt;tenant&gt;/&lt;policyName&gt;/
     *
     * @param {@link (Configuration:type)} configuration object for the MSAL UserAgentApplication instance
     */
    constructor(configuration: Configuration) {

        // Set the Configuration
        this.config = buildConfiguration(configuration);

        // Set the callback boolean
        this.redirectCallbacksSet = false;

        this.logger = this.config.system.logger;
        this.clientId = this.config.auth.clientId;
        this.inCookie = this.config.cache.storeAuthStateInCookie;

        this.telemetryManager = this.getTelemetryManagerFromConfig(this.config.system.telemetry, this.clientId);

        // if no authority is passed, set the default: "https://login.microsoftonline.com/common"
        this.authority = this.config.auth.authority || DEFAULT_AUTHORITY;

        // cache keys msal - typescript throws an error if any value other than "localStorage" or "sessionStorage" is passed
        this.cacheStorage = new AuthCache(this.clientId, this.config.cache.cacheLocation, this.inCookie);
<<<<<<< HEAD

        // initialize the message interface
        this.messageCache = new MessageCache(this.cacheStorage);
        this.messageListener = new MessageListener(this.messageCache, this.logger, this.config.broker.embeddedFrameOrigin);
=======
>>>>>>> 699483eb

        // Initialize window handling code
        window.activeRenewals = {};
        window.renewStates = [];
        window.callbackMappedToRenewStates = { };
        window.promiseMappedToRenewStates = { };
        window.msal = this;

        const urlHash = window.location.hash;
        const urlContainsHash = UrlUtils.urlContainsHash(urlHash);

        // read the hash stored through the topframe in redirect by delegation flow
        const urlTopFrame = this.messageCache.read(MessageType.URL_TOP_FRAME);
        const cachedUrlHash = this.messageCache.read(MessageType.HASH);

        // On the server 302 - Redirect, handle this
        if (!this.config.framework.isAngular && urlContainsHash && !WindowUtils.isInIframe() && !WindowUtils.isInPopup()) {
            // REDIRECT_IFRAMES: if we are in topframe, store the hash in the cache
            if(urlTopFrame) {
                MessageHelper.handleTopFrameRedirect(this.messageCache, urlTopFrame, urlHash, this.logger);
            }
            else {
                this.handleAuthenticationResponse(urlHash);
            }
        }
        // REDIRECT_IFRAMES: Handle the auth response on reload if the topframe redirected on the iframed app's behalf and saved the hash
        else if (WindowUtils.isInIframe() && cachedUrlHash) {
            this.handleAuthenticationResponse(cachedUrlHash);
        }
    }

    // #region Redirect Callbacks
    /**
     * @hidden
     * @ignore
     * Set the callback functions for the redirect flow to send back the success or error object.
     * @param {@link (tokenReceivedCallback:type)} successCallback - Callback which contains the AuthResponse object, containing data from the server.
     * @param {@link (errorReceivedCallback:type)} errorCallback - Callback which contains a AuthError object, containing error data from either the server
     * or the library, depending on the origin of the error.
     */
    handleRedirectCallback(tokenReceivedCallback: tokenReceivedCallback, errorReceivedCallback: errorReceivedCallback): void;
    handleRedirectCallback(authCallback: authResponseCallback): void;
    handleRedirectCallback(authOrTokenCallback: authResponseCallback | tokenReceivedCallback, errorReceivedCallback?: errorReceivedCallback): void {
        if (!authOrTokenCallback) {
            this.redirectCallbacksSet = false;
            throw ErrorUtils.throwErrorAndClearTempCache(this.cacheStorage, ClientConfigurationError.createInvalidCallbackObjectError(authOrTokenCallback));
        }

        // Set callbacks
        if (errorReceivedCallback) {
            this.tokenReceivedCallback = authOrTokenCallback as tokenReceivedCallback;
            this.errorReceivedCallback = errorReceivedCallback;
            this.logger.warning("This overload for callback is deprecated - please change the format of the callbacks to a single callback as shown: (err: AuthError, response: AuthResponse).");
        } else {
            this.authResponseCallback = authOrTokenCallback as authResponseCallback;
        }

        this.redirectCallbacksSet = true;

        // On the server 302 - Redirect, handle this
        if (!this.config.framework.isAngular) {
            const cachedHash = this.cacheStorage.getItem(TemporaryCacheKeys.URL_HASH);
            if (cachedHash) {
                this.processCallBack(cachedHash, null);
            }
        }
    }

    private authResponseHandler(interactionType: InteractionType, response: AuthResponse, resolve?: any) : void {
        if (interactionType === Constants.interactionTypeRedirect) {
            if (this.errorReceivedCallback) {
                this.tokenReceivedCallback(response);
            } else if (this.authResponseCallback) {
                this.authResponseCallback(null, response);
            }
        } else if (interactionType === Constants.interactionTypePopup) {
            resolve(response);
        } else {
            throw ErrorUtils.throwErrorAndClearTempCache(this.cacheStorage, ClientAuthError.createInvalidInteractionTypeError());
        }
    }

    private authErrorHandler(interactionType: InteractionType, authErr: AuthError, response: AuthResponse, reject?: any) : void {
        if (interactionType === Constants.interactionTypeRedirect) {
            if (this.errorReceivedCallback) {
                this.errorReceivedCallback(authErr, response.accountState);
            } else {
                this.authResponseCallback(authErr, response);
            }
        } else if (interactionType === Constants.interactionTypePopup) {
            reject(authErr);
        } else {
            throw ErrorUtils.throwErrorAndClearTempCache(this.cacheStorage, ClientAuthError.createInvalidInteractionTypeError());
        }
    }

    /**
     * Call back registered by the top frame to notify the user for iframed application redirect requests
     * @param iframeRedirectCallback
     */
    handleRedirectInIframes(iframeRedirectCallback: iframeRedirectCallback) {
        if(iframeRedirectCallback) {
            this.messageListener.setCallBack(true, iframeRedirectCallback);
        }
    }

    // #endregion
    /**
     * Use when initiating the login process by redirecting the user's browser to the authorization endpoint.
     * @param {@link (AuthenticationParameters:type)}
     */
    loginRedirect(request?: AuthenticationParameters): void {
        // Throw error if callbacks are not set before redirect
        if (!this.redirectCallbacksSet) {
            throw ErrorUtils.throwErrorAndClearTempCache(this.cacheStorage, ClientConfigurationError.createRedirectCallbacksNotSetError());
        }
        this.acquireTokenInteractive(Constants.interactionTypeRedirect, true, request);
    }

    /**
     * Use when you want to obtain an access_token for your API by redirecting the user's browser window to the authorization endpoint.
     * @param {@link (AuthenticationParameters:type)}
     *
     * To renew idToken, please pass clientId as the only scope in the Authentication Parameters
     */
    acquireTokenRedirect(request: AuthenticationParameters): void {
        if (!request) {
            throw ErrorUtils.throwErrorAndClearTempCache(this.cacheStorage, ClientConfigurationError.createEmptyRequestError());
        }

        // Throw error if callbacks are not set before redirect
        if (!this.redirectCallbacksSet) {
            throw ErrorUtils.throwErrorAndClearTempCache(this.cacheStorage, ClientConfigurationError.createRedirectCallbacksNotSetError());
        }
        this.acquireTokenInteractive(Constants.interactionTypeRedirect, false, request);
    }

    /**
     * Use when initiating the login process via opening a popup window in the user's browser
     *
     * @param {@link (AuthenticationParameters:type)}
     *
     * @returns {Promise.<AuthResponse>} - a promise that is fulfilled when this function has completed, or rejected if an error was raised. Returns the {@link AuthResponse} object
     */
    loginPopup(request?: AuthenticationParameters): Promise<AuthResponse> {
        return new Promise<AuthResponse>((resolve, reject) => {
            this.acquireTokenInteractive(Constants.interactionTypePopup, true, request, resolve, reject);
        });
    }

    /**
     * Use when you want to obtain an access_token for your API via opening a popup window in the user's browser
     * @param {@link AuthenticationParameters}
     *
     * To renew idToken, please pass clientId as the only scope in the Authentication Parameters
     * @returns {Promise.<AuthResponse>} - a promise that is fulfilled when this function has completed, or rejected if an error was raised. Returns the {@link AuthResponse} object
     */
    acquireTokenPopup(request: AuthenticationParameters): Promise<AuthResponse> {
        if (!request) {
            throw ErrorUtils.throwErrorAndClearTempCache(this.cacheStorage, ClientConfigurationError.createEmptyRequestError());
        }

        return new Promise<AuthResponse>((resolve, reject) => {
            this.acquireTokenInteractive(Constants.interactionTypePopup, false, request, resolve, reject);
        });
    }

    // #region Acquire Token

    /**
     * Use when initiating the login process or when you want to obtain an access_token for your API,
     * either by redirecting the user's browser window to the authorization endpoint or via opening a popup window in the user's browser.
     * @param {@link (AuthenticationParameters:type)}
     *
     * To renew idToken, please pass clientId as the only scope in the Authentication Parameters
     */
    private acquireTokenInteractive(interactionType: InteractionType, isLoginCall: boolean, request?: AuthenticationParameters, resolve?: any, reject?: any): void {

<<<<<<< HEAD
        const interactionProgress = this.cacheStorage.getItem(TemporaryCacheKeys.INTERACTION_STATUS);
=======
        const interactionProgress = this.cacheStorage.getItem(INTERACTION_STATUS);
>>>>>>> 699483eb

        // If already in progress, do not proceed
        if (interactionProgress === RequestStatus.IN_PROGRESS) {
            const thrownError = isLoginCall ? ClientAuthError.createLoginInProgressError() : ClientAuthError.createAcquireTokenInProgressError();
            const stateOnlyResponse = buildResponseStateOnly(this.getAccountState(request && request.state));
            this.authErrorHandler(interactionType,
                thrownError,
                stateOnlyResponse,
                reject);
            return;
        }

        // if extraScopesToConsent is passed in loginCall, append them to the login request
        const scopes: Array<string> = isLoginCall ? this.appendScopes(request) : request.scopes;

        // Validate and filter scopes (the validate function will throw if validation fails)
        this.validateInputScope(scopes, !isLoginCall);

        // Get the account object if a session exists
        const account: Account = (request && request.account && !isLoginCall) ? request.account : this.getAccount();

        // If no session exists, prompt the user to login.
        if (!account && !ServerRequestParameters.isSSOParam(request)) {
            if (isLoginCall) {
                // extract ADAL id_token if exists
                const adalIdToken = this.extractADALIdToken();

                // silent login if ADAL id_token is retrieved successfully - SSO
                if (adalIdToken && !scopes) {
                    this.logger.info("ADAL's idToken exists. Extracting login information from ADAL's idToken ");
                    const tokenRequest: AuthenticationParameters = this.buildIDTokenRequest(request);

                    this.silentLogin = true;
                    this.acquireTokenSilent(tokenRequest).then(response => {
                        this.silentLogin = false;
                        this.logger.info("Unified cache call is successful");

                        this.authResponseHandler(interactionType, response, resolve);
                        return;
                    }, (error) => {
                        this.silentLogin = false;
                        this.logger.error("Error occurred during unified cache ATS: " + error);

                        // proceed to login since ATS failed
                        this.acquireTokenHelper(null, interactionType, isLoginCall, request, scopes, resolve, reject);
                    });
                }
                // No ADAL token found, proceed to login
                else {
                    this.acquireTokenHelper(null, interactionType, isLoginCall, request, scopes, resolve, reject);
                }
            }
            // AcquireToken call, but no account or context given, so throw error
            else {
                this.logger.info("User login is required");
                throw ErrorUtils.throwErrorAndClearTempCache(this.cacheStorage, ClientAuthError.createUserLoginRequiredError());
            }
        }
        // User session exists
        else {
            this.acquireTokenHelper(account, interactionType, isLoginCall, request, scopes, resolve, reject);
        }
    }

    /**
     * @hidden
     * @ignore
     * Helper function to acquireToken
     *
     */
    private acquireTokenHelper(account: Account, interactionType: InteractionType, isLoginCall: boolean, request?: AuthenticationParameters, scopes?: Array<string>, resolve?: any, reject?: any): void {
    // Track the acquireToken progress
<<<<<<< HEAD
        this.cacheStorage.setItem(TemporaryCacheKeys.INTERACTION_STATUS, RequestStatus.IN_PROGRESS);
=======
        this.cacheStorage.setItem(INTERACTION_STATUS, RequestStatus.IN_PROGRESS);
>>>>>>> 699483eb
        const scope = scopes ? scopes.join(" ").toLowerCase() : this.clientId.toLowerCase();

        let serverAuthenticationRequest: ServerRequestParameters;
        const acquireTokenAuthority = (request && request.authority) ? AuthorityFactory.CreateInstance(request.authority, this.config.auth.validateAuthority) : this.authorityInstance;

        let popUpWindow: Window;
        if (interactionType === Constants.interactionTypePopup) {
            // Generate a popup window
            try {
                popUpWindow = this.openPopup("about:blank", "msal", Constants.popUpWidth, Constants.popUpHeight);

                // Push popup window handle onto stack for tracking
                WindowUtils.trackPopup(popUpWindow);
            } catch (e) {
<<<<<<< HEAD
                this.cacheStorage.setItem(TemporaryCacheKeys.INTERACTION_STATUS, RequestStatus.CANCELLED);

                this.logger.info(ClientAuthErrorMessage.popUpWindowError.code + ":" + ClientAuthErrorMessage.popUpWindowError.desc);
                this.cacheStorage.setItem(PersistentCacheKeys.ERROR, ClientAuthErrorMessage.popUpWindowError.code);
                this.cacheStorage.setItem(PersistentCacheKeys.ERROR_DESC, ClientAuthErrorMessage.popUpWindowError.desc);
=======
                this.cacheStorage.setItem(INTERACTION_STATUS, RequestStatus.COMPLETED);

                this.logger.info(ClientAuthErrorMessage.popUpWindowError.code + ":" + ClientAuthErrorMessage.popUpWindowError.desc);
                this.cacheStorage.setItem(ErrorCacheKeys.ERROR, ClientAuthErrorMessage.popUpWindowError.code);
                this.cacheStorage.setItem(ErrorCacheKeys.ERROR_DESC, ClientAuthErrorMessage.popUpWindowError.desc);
>>>>>>> 699483eb
                if (reject) {
                    reject(ClientAuthError.createPopupWindowError());
                }
            }

            if (!popUpWindow) {
                return;
            }
        }

        acquireTokenAuthority.resolveEndpointsAsync().then(async () => {
            // On Fulfillment
            const responseType: string = isLoginCall ? ResponseTypes.id_token : this.getTokenType(account, scopes, false);
            let loginStartPage: string;

            if (isLoginCall) {
                // if the user sets the login start page - angular only??
                loginStartPage = this.cacheStorage.getItem(TemporaryCacheKeys.ANGULAR_LOGIN_REQUEST);
                if (!loginStartPage || loginStartPage === "") {
                    loginStartPage = window.location.href;
                } else {
                    this.cacheStorage.setItem(TemporaryCacheKeys.ANGULAR_LOGIN_REQUEST, "");
                }
            }

            serverAuthenticationRequest = new ServerRequestParameters(
                acquireTokenAuthority,
                this.clientId,
                scopes,
                responseType,
                this.getRedirectUri(),
                request && request.state
            );

            this.updateCacheEntries(serverAuthenticationRequest, account, loginStartPage);

            // populate QueryParameters (sid/login_hint/domain_hint) and any other extraQueryParameters set by the developer
            serverAuthenticationRequest.populateQueryParams(account, request);

            // Construct urlNavigate
            const urlNavigate = UrlUtils.createNavigateUrl(serverAuthenticationRequest) + Constants.response_mode_fragment;

            // set state in cache
            if (interactionType === Constants.interactionTypeRedirect) {
                if (!isLoginCall) {
                    this.cacheStorage.setItem(TemporaryCacheKeys.STATE_ACQ_TOKEN, serverAuthenticationRequest.state, this.inCookie);
                }
            } else if (interactionType === Constants.interactionTypePopup) {
                window.renewStates.push(serverAuthenticationRequest.state);
                window.requestType = isLoginCall ? Constants.login : Constants.renewToken;

                // Register callback to capture results from server
                this.registerCallback(serverAuthenticationRequest.state, scope, resolve, reject);
            } else {
                throw ErrorUtils.throwErrorAndClearTempCache(this.cacheStorage, ClientAuthError.createInvalidInteractionTypeError());
            }

            // IFRAMEDAPPS: if we are redirecting in an iframe, post a message to the topFrame
            if(WindowUtils.isInIframe() && !popUpWindow) {
                MessageHelper.redirectDelegationRequest(this.messageCache, urlNavigate, this.config.broker.topFrameOrigin);
            }
            else {
                // prompt user for interaction
                WindowUtils.navigateWindow(urlNavigate, this.logger, popUpWindow);
            }

            // popUpWindow will be null for redirects, so we dont need to attempt to monitor the window
            if (popUpWindow) {
                const hash = await WindowUtils.monitorWindowForHash(popUpWindow, this.config.system.loadFrameTimeout);
                if (hash) {
                    // Hash found
                    this.handleAuthenticationResponse(hash);

                    // Request completed successfully, set to completed
<<<<<<< HEAD
                    this.cacheStorage.setItem(TemporaryCacheKeys.INTERACTION_STATUS, RequestStatus.COMPLETED);
=======
                    this.cacheStorage.setItem(INTERACTION_STATUS, RequestStatus.COMPLETED);
>>>>>>> 699483eb
                    this.logger.info("Closing popup window");

                    // TODO: Check how this can be extracted for any framework specific code?
                    if (this.config.framework.isAngular) {
                        this.broadcast("msal:popUpHashChanged", hash);
                        WindowUtils.closePopups();
                    }
                } else {
                    // Window closed
                    if (reject) {
                        this.cacheStorage.resetTempCacheItems();
                        reject(ClientAuthError.createUserCancelledError());
                    }

                    if (this.config.framework.isAngular) {
                        this.broadcast("msal:popUpClosed", ClientAuthErrorMessage.userCancelledError.code + Constants.resourceDelimiter + ClientAuthErrorMessage.userCancelledError.desc);
                        return;
                    }

                    // Request failed, set to canceled
<<<<<<< HEAD
                    this.cacheStorage.setItem(TemporaryCacheKeys.INTERACTION_STATUS, RequestStatus.CANCELLED);
=======
                    this.cacheStorage.setItem(INTERACTION_STATUS, RequestStatus.COMPLETED);
>>>>>>> 699483eb
                }
            }

        }).catch((err) => {
            this.logger.warning("could not resolve endpoints");
            this.authErrorHandler(interactionType, ClientAuthError.createEndpointResolutionError(err.toString), buildResponseStateOnly(request.state), reject);
            if (popUpWindow) {
                popUpWindow.close();
            }
        });
    }

    /**
     * Use this function to obtain a token before every call to the API / resource provider
     *
     * MSAL return's a cached token when available
     * Or it send's a request to the STS to obtain a new token using a hidden iframe.
     *
     * @param {@link AuthenticationParameters}
     *
     * To renew idToken, please pass clientId as the only scope in the Authentication Parameters
     * @returns {Promise.<AuthResponse>} - a promise that is fulfilled when this function has completed, or rejected if an error was raised. Returns the {@link AuthResponse} object
     *
     */
    acquireTokenSilent(request: AuthenticationParameters): Promise<AuthResponse> {
        if (!request) {
            throw ErrorUtils.throwErrorAndClearTempCache(this.cacheStorage, ClientConfigurationError.createEmptyRequestError());
        }
        return new Promise<AuthResponse>((resolve, reject) => {

            // Validate and filter scopes (the validate function will throw if validation fails)
            this.validateInputScope(request.scopes, true);

            const scope = request.scopes.join(" ").toLowerCase();

            // if the developer passes an account, give that account the priority
            const account: Account = request.account || this.getAccount();

            // extract if there is an adalIdToken stashed in the cache
            const adalIdToken = this.cacheStorage.getItem(Constants.adalIdToken);

            // if there is no account logged in and no login_hint/sid is passed in the request
            if (!account && !(request.sid  || request.loginHint) && StringUtils.isEmpty(adalIdToken) ) {
                this.logger.info("User login is required");
                return reject(ClientAuthError.createUserLoginRequiredError());
            }

            const responseType = this.getTokenType(account, request.scopes, true);

            const serverAuthenticationRequest = new ServerRequestParameters(
                AuthorityFactory.CreateInstance(request.authority, this.config.auth.validateAuthority),
                this.clientId,
                request.scopes,
                responseType,
                this.getRedirectUri(),
                request && request.state
            );
            // populate QueryParameters (sid/login_hint/domain_hint) and any other extraQueryParameters set by the developer
            if (ServerRequestParameters.isSSOParam(request) || account) {
                serverAuthenticationRequest.populateQueryParams(account, request);
            }
            // if user didn't pass login_hint/sid and adal's idtoken is present, extract the login_hint from the adalIdToken
            else if (!account && !StringUtils.isEmpty(adalIdToken)) {
                // if adalIdToken exists, extract the SSO info from the same
                const adalIdTokenObject = TokenUtils.extractIdToken(adalIdToken);
                this.logger.verbose("ADAL's idToken exists. Extracting login information from ADAL's idToken ");
                serverAuthenticationRequest.populateQueryParams(account, null, adalIdTokenObject);
            }
            const userContainedClaims = request.claimsRequest || serverAuthenticationRequest.claimsValue;

            let authErr: AuthError;
            let cacheResultResponse;

            if (!userContainedClaims && !request.forceRefresh) {
                try {
                    cacheResultResponse = this.getCachedToken(serverAuthenticationRequest, account);
                } catch (e) {
                    authErr = e;
                }
            }

            // resolve/reject based on cacheResult
            if (cacheResultResponse) {
                this.logger.info("Token is already in cache for scope:" + scope);
                resolve(cacheResultResponse);
                return null;
            }
            else if (authErr) {
                this.logger.infoPii(authErr.errorCode + ":" + authErr.errorMessage);
                reject(authErr);
                return null;
            }
            // else proceed with login
            else {
                let logMessage;
                if (userContainedClaims) {
                    logMessage = "Skipped cache lookup since claims were given.";
                } else if (request.forceRefresh) {
                    logMessage = "Skipped cache lookup since request.forceRefresh option was set to true";
                } else {
                    logMessage = "Token is not in cache for scope:" + scope;
                }
                this.logger.verbose(logMessage);

                // Cache result can return null if cache is empty. In that case, set authority to default value if no authority is passed to the api.
                if (!serverAuthenticationRequest.authorityInstance) {
                    serverAuthenticationRequest.authorityInstance = request.authority ? AuthorityFactory.CreateInstance(request.authority, this.config.auth.validateAuthority) : this.authorityInstance;
                }
                // cache miss
                return serverAuthenticationRequest.authorityInstance.resolveEndpointsAsync()
                    .then(() => {
                        /*
                         * refresh attempt with iframe
                         * Already renewing for this scope, callback when we get the token.
                         */
                        if (window.activeRenewals[scope]) {
                            this.logger.verbose("Renew token for scope: " + scope + " is in progress. Registering callback");
                            // Active renewals contains the state for each renewal.
                            this.registerCallback(window.activeRenewals[scope], scope, resolve, reject);
                        }
                        else {
                            if (request.scopes && request.scopes.indexOf(this.clientId) > -1 && request.scopes.length === 1) {
                                /*
                                 * App uses idToken to send to api endpoints
                                 * Default scope is tracked as clientId to store this token
                                 */
                                this.logger.verbose("renewing idToken");
                                this.silentLogin = true;
                                this.renewIdToken(request.scopes, resolve, reject, account, serverAuthenticationRequest);
                            } else {
                                // renew access token
                                this.logger.verbose("renewing accesstoken");
                                this.renewToken(request.scopes, resolve, reject, account, serverAuthenticationRequest);
                            }
                        }
                    }).catch((err) => {
                        this.logger.warning("could not resolve endpoints");
                        reject(ClientAuthError.createEndpointResolutionError(err.toString()));
                        return null;
                    });
            }
        });
    }

    // #endregion

    // #region Popup Window Creation

    /**
     * @hidden
     *
     * Configures popup window for login.
     *
     * @param urlNavigate
     * @param title
     * @param popUpWidth
     * @param popUpHeight
     * @ignore
     * @hidden
     */
    private openPopup(urlNavigate: string, title: string, popUpWidth: number, popUpHeight: number) {
        try {
            /**
             * adding winLeft and winTop to account for dual monitor
             * using screenLeft and screenTop for IE8 and earlier
             */
            const winLeft = window.screenLeft ? window.screenLeft : window.screenX;
            const winTop = window.screenTop ? window.screenTop : window.screenY;
            /**
             * window.innerWidth displays browser window"s height and width excluding toolbars
             * using document.documentElement.clientWidth for IE8 and earlier
             */
            const width = window.innerWidth || document.documentElement.clientWidth || document.body.clientWidth;
            const height = window.innerHeight || document.documentElement.clientHeight || document.body.clientHeight;
            const left = ((width / 2) - (popUpWidth / 2)) + winLeft;
            const top = ((height / 2) - (popUpHeight / 2)) + winTop;

            // open the window
            const popupWindow = window.open(urlNavigate, title, "width=" + popUpWidth + ", height=" + popUpHeight + ", top=" + top + ", left=" + left);
            if (!popupWindow) {
                throw ErrorUtils.throwErrorAndClearTempCache(this.cacheStorage, ClientAuthError.createPopupWindowError());
            }
            if (popupWindow.focus) {
                popupWindow.focus();
            }

            return popupWindow;
        } catch (e) {
            this.logger.error("error opening popup " + e.message);
<<<<<<< HEAD
            this.cacheStorage.setItem(TemporaryCacheKeys.INTERACTION_STATUS, RequestStatus.CANCELLED);
            throw ClientAuthError.createPopupWindowError(e.toString());
=======
            this.cacheStorage.setItem(INTERACTION_STATUS, RequestStatus.COMPLETED);
            throw ErrorUtils.throwErrorAndClearTempCache(this.cacheStorage, ClientAuthError.createPopupWindowError(e.toString()));
>>>>>>> 699483eb
        }
    }

    // #endregion

    // #region Iframe Management

    /**
     * @hidden
     * Calling _loadFrame but with a timeout to signal failure in loadframeStatus. Callbacks are left.
     * registered when network errors occur and subsequent token requests for same resource are registered to the pending request.
     * @ignore
     */
    private async loadIframeTimeout(urlNavigate: string, frameName: string, scope: string): Promise<void> {
        // set iframe session to pending
        const expectedState = window.activeRenewals[scope];
        this.logger.verbose("Set loading state to pending for: " + scope + ":" + expectedState);
        this.cacheStorage.setItem(TemporaryCacheKeys.RENEW_STATUS + expectedState, RequestStatus.IN_PROGRESS);
        setTimeout(() => {
            if (this.cacheStorage.getItem(TemporaryCacheKeys.RENEW_STATUS + expectedState) === RequestStatus.IN_PROGRESS) {
                // fail the iframe session if it's in pending state
                this.logger.verbose("Loading frame has timed out after: " + (this.config.system.loadFrameTimeout / 1000) + " seconds for scope " + scope + ":" + expectedState);
                // Error after timeout
                if (expectedState && window.callbackMappedToRenewStates[expectedState]) {
                    window.callbackMappedToRenewStates[expectedState](null, ClientAuthError.createTokenRenewalTimeoutError());
                }

<<<<<<< HEAD
                this.cacheStorage.setItem(TemporaryCacheKeys.RENEW_STATUS + expectedState, RequestStatus.CANCELLED);
=======
                this.cacheStorage.setItem(TemporaryCacheKeys.RENEW_STATUS + expectedState, RequestStatus.COMPLETED);
>>>>>>> 699483eb
            }
        }, this.config.system.loadFrameTimeout);

        const iframe = await WindowUtils.loadFrame(urlNavigate, frameName, this.config.system.navigateFrameWait, this.logger);
        const hash = await WindowUtils.monitorWindowForHash(iframe.contentWindow, this.config.system.loadFrameTimeout);
        if (hash) {
            this.handleAuthenticationResponse(hash);
        }
    }

    // #endregion

    // #region General Helpers

    /**
     * @hidden
<<<<<<< HEAD
=======
     * Used to redirect the browser to the STS authorization endpoint
     * @param {string} urlNavigate - URL of the authorization endpoint
     */
    private navigateWindow(urlNavigate: string, popupWindow?: Window) {
        // Navigate if valid URL
        if (urlNavigate && !StringUtils.isEmpty(urlNavigate)) {
            const navigateWindow: Window = popupWindow ? popupWindow : window;
            const logMessage: string = popupWindow ? "Navigated Popup window to:" + urlNavigate : "Navigate to:" + urlNavigate;
            this.logger.infoPii(logMessage);
            navigateWindow.location.replace(urlNavigate);
        }
        else {
            this.logger.info("Navigate url is empty");
            throw ErrorUtils.throwErrorAndClearTempCache(this.cacheStorage, AuthError.createUnexpectedError("Navigate url is empty"));
        }
    }

    /**
     * @hidden
>>>>>>> 699483eb
     * Used to add the developer requested callback to the array of callbacks for the specified scopes. The updated array is stored on the window object
     * @param {string} expectedState - Unique state identifier (guid).
     * @param {string} scope - Developer requested permissions. Not all scopes are guaranteed to be included in the access token returned.
     * @param {Function} resolve - The resolve function of the promise object.
     * @param {Function} reject - The reject function of the promise object.
     * @ignore
     */
    private registerCallback(expectedState: string, scope: string, resolve: Function, reject: Function): void {
        // track active renewals
        window.activeRenewals[scope] = expectedState;

        // initialize callbacks mapped array
        if (!window.promiseMappedToRenewStates[expectedState]) {
            window.promiseMappedToRenewStates[expectedState] = [];
        }
        // indexing on the current state, push the callback params to callbacks mapped
        window.promiseMappedToRenewStates[expectedState].push({ resolve: resolve, reject: reject });

        // Store the server response in the current window??
        if (!window.callbackMappedToRenewStates[expectedState]) {
            window.callbackMappedToRenewStates[expectedState] =
      (response: AuthResponse, error: AuthError) => {
          // reset active renewals
          window.activeRenewals[scope] = null;

          // for all promiseMappedtoRenewStates for a given 'state' - call the reject/resolve with error/token respectively
          for (let i = 0; i < window.promiseMappedToRenewStates[expectedState].length; ++i) {
              try {
                  if (error) {
                      window.promiseMappedToRenewStates[expectedState][i].reject(error);
                  } else if (response) {
                      window.promiseMappedToRenewStates[expectedState][i].resolve(response);
                  } else {
                      throw ErrorUtils.throwErrorAndClearTempCache(this.cacheStorage, AuthError.createUnexpectedError("Error and response are both null"));
                  }
              } catch (e) {
                  this.logger.warning(e);
              }
          }

          // reset
          window.promiseMappedToRenewStates[expectedState] = null;
          window.callbackMappedToRenewStates[expectedState] = null;
      };
        }
    }

    // #endregion

    // #region Logout

    /**
     * Use to log out the current user, and redirect the user to the postLogoutRedirectUri.
     * Default behaviour is to redirect the user to `window.location.href`.
     */
    logout(): void {
        this.clearCache();
        this.account = null;
        let logout = "";
        if (this.getPostLogoutRedirectUri()) {
            logout = "post_logout_redirect_uri=" + encodeURIComponent(this.getPostLogoutRedirectUri());
        }
        this.authorityInstance.resolveEndpointsAsync().then(authority => {
            const urlNavigate = authority.EndSessionEndpoint
                ? `${authority.EndSessionEndpoint}?${logout}`
                : `${this.authority}oauth2/v2.0/logout?${logout}`;
            WindowUtils.navigateWindow(urlNavigate, this.logger);
        });
    }

    /**
     * @hidden
     * Clear all access tokens in the cache.
     * @ignore
     */
    protected clearCache(): void {
        window.renewStates = [];
        const accessTokenItems = this.cacheStorage.getAllAccessTokens(Constants.clientId, Constants.homeAccountIdentifier);
        for (let i = 0; i < accessTokenItems.length; i++) {
            this.cacheStorage.removeItem(JSON.stringify(accessTokenItems[i].key));
        }
        this.cacheStorage.resetCacheItems();
        this.cacheStorage.clearMsalCookie();
    }

    /**
     * @hidden
     * Clear a given access token from the cache.
     *
     * @param accessToken
     */
    protected clearCacheForScope(accessToken: string) {
        const accessTokenItems = this.cacheStorage.getAllAccessTokens(Constants.clientId, Constants.homeAccountIdentifier);
        for (let i = 0; i < accessTokenItems.length; i++) {
            const token = accessTokenItems[i];
            if (token.value.accessToken === accessToken) {
                this.cacheStorage.removeItem(JSON.stringify(token.key));
            }
        }
    }

    // #endregion

    // #region Response

    /**
     * @hidden
     * @ignore
     * Checks if the redirect response is received from the STS. In case of redirect, the url fragment has either id_token, access_token or error.
     * @param {string} hash - Hash passed from redirect page.
     * @returns {Boolean} - true if response contains id_token, access_token or error, false otherwise.
     */
    isCallback(hash: string): boolean {
        this.logger.info("isCallback will be deprecated in favor of urlContainsHash in MSAL.js v2.0.");
        return UrlUtils.urlContainsHash(hash);
    }

    /**
     * @hidden
     * Used to call the constructor callback with the token/error
     * @param {string} [hash=window.location.hash] - Hash fragment of Url.
     */
    private processCallBack(hash: string, stateInfo: ResponseStateInfo, parentCallback?: Function): void {
        this.logger.info("Processing the callback from redirect response");
        // get the state info from the hash
        if (!stateInfo) {
            stateInfo = this.getResponseState(hash);
        }

        let response : AuthResponse;
        let authErr : AuthError;
        // Save the token info from the hash
        try {
            response = this.saveTokenFromHash(hash, stateInfo);
        } catch (err) {
            authErr = err;
        }

        // remove hash from the cache
        this.cacheStorage.removeItem(TemporaryCacheKeys.URL_HASH);

        try {
            // Clear the cookie in the hash
            this.cacheStorage.clearMsalCookie(stateInfo.state);
            const accountState: string = this.getAccountState(stateInfo.state);
            if (response) {
                if ((stateInfo.requestType === Constants.renewToken) || response.accessToken) {
                    if (window.parent !== window) {
                        this.logger.verbose("Window is in iframe, acquiring token silently");
                    } else {
                        this.logger.verbose("acquiring token interactive in progress");
                    }
                    response.tokenType = ServerHashParamKeys.ACCESS_TOKEN;
                }
                else if (stateInfo.requestType === Constants.login) {
                    response.tokenType = ServerHashParamKeys.ID_TOKEN;
                }
                if (!parentCallback) {
                    this.authResponseHandler(Constants.interactionTypeRedirect, response);
                    return;
                }
            } else if (!parentCallback) {
                this.authErrorHandler(Constants.interactionTypeRedirect, authErr, buildResponseStateOnly(accountState));
                return;
            }

            parentCallback(response, authErr);
        } catch (err) {
            this.logger.error("Error occurred in token received callback function: " + err);
            throw ErrorUtils.throwErrorAndClearTempCache(this.cacheStorage, ClientAuthError.createErrorInCallbackFunction(err.toString()));
        }
    }

    /**
     * @hidden
     * This method must be called for processing the response received from the STS. It extracts the hash, processes the token or error information and saves it in the cache. It then
     * calls the registered callbacks in case of redirect or resolves the promises with the result.
     * @param {string} [hash=window.location.hash] - Hash fragment of Url.
     */
    private handleAuthenticationResponse(hash: string): void {
        // retrieve the hash
        const locationHash = hash || window.location.hash;

        // Check if the current flow is popup or hidden iframe
        const iframeWithHash = WindowUtils.getIframeWithHash(locationHash);
        const popUpWithHash = WindowUtils.getPopUpWithHash(locationHash);
        const isPopupOrIframe = !!(iframeWithHash || popUpWithHash);

        // if (window.parent !== window), by using self, window.parent becomes equal to window in getResponseState method specifically
        const stateInfo = this.getResponseState(locationHash);

        let tokenResponseCallback: (response: AuthResponse, error: AuthError) => void = null;

        this.logger.info("Returned from redirect url");
        // If parent window is the msal instance which opened the current window (iframe)
        if (isPopupOrIframe) {
            tokenResponseCallback = window.callbackMappedToRenewStates[stateInfo.state];
        } else {
            // Redirect cases
            tokenResponseCallback = null;
            // if set to navigate to loginRequest page post login
            if (this.config.auth.navigateToLoginRequestUrl) {
                this.cacheStorage.setItem(TemporaryCacheKeys.URL_HASH, locationHash);
                if (window.parent === window) {
                    window.location.href = this.cacheStorage.getItem(TemporaryCacheKeys.LOGIN_REQUEST, this.inCookie);
                }
                return;
            }
            else {
                window.location.hash = "";
            }

            if (!this.redirectCallbacksSet) {
                // We reached this point too early - cache hash, return and process in handleRedirectCallbacks
                this.cacheStorage.setItem(TemporaryCacheKeys.URL_HASH, locationHash);
                return;
            }
        }

        this.processCallBack(locationHash, stateInfo, tokenResponseCallback);

        // If current window is opener, close all windows
        if (isPopupOrIframe) {
            WindowUtils.closePopups();
        }
    }

    /**
     * @hidden
     * Creates a stateInfo object from the URL fragment and returns it.
     * @param {string} hash  -  Hash passed from redirect page
     * @returns {TokenResponse} an object created from the redirect response from AAD comprising of the keys - parameters, requestType, stateMatch, stateResponse and valid.
     * @ignore
     */
    protected getResponseState(hash: string): ResponseStateInfo {
        const parameters = UrlUtils.deserializeHash(hash);
        let stateResponse: ResponseStateInfo;
        if (!parameters) {
            throw ErrorUtils.throwErrorAndClearTempCache(this.cacheStorage, AuthError.createUnexpectedError("Hash was not parsed correctly."));
        }
        if (parameters.hasOwnProperty("state")) {
            stateResponse = {
                requestType: Constants.unknown,
                state: parameters.state,
                stateMatch: false
            };
        } else {
            throw ErrorUtils.throwErrorAndClearTempCache(this.cacheStorage, AuthError.createUnexpectedError("Hash does not contain state."));
        }
        /*
         * async calls can fire iframe and login request at the same time if developer does not use the API as expected
         * incoming callback needs to be looked up to find the request type
         */

        // loginRedirect
        if (stateResponse.state === this.cacheStorage.getItem(TemporaryCacheKeys.STATE_LOGIN, this.inCookie) || stateResponse.state === this.silentAuthenticationState) { // loginRedirect
            stateResponse.requestType = Constants.login;
            stateResponse.stateMatch = true;
            return stateResponse;
        }
        // acquireTokenRedirect
        else if (stateResponse.state === this.cacheStorage.getItem(TemporaryCacheKeys.STATE_ACQ_TOKEN, this.inCookie)) { // acquireTokenRedirect
            stateResponse.requestType = Constants.renewToken;
            stateResponse.stateMatch = true;
            return stateResponse;
        }

        // external api requests may have many renewtoken requests for different resource
        if (!stateResponse.stateMatch) {
            stateResponse.requestType = window.requestType;
            const statesInParentContext = window.renewStates;
            for (let i = 0; i < statesInParentContext.length; i++) {
                if (statesInParentContext[i] === stateResponse.state) {
                    stateResponse.stateMatch = true;
                    break;
                }
            }
        }

        return stateResponse;
    }

    // #endregion

    // #region Token Processing (Extract to TokenProcessing.ts)

    /**
     * @hidden
     * Used to get token for the specified set of scopes from the cache
     * @param {@link ServerRequestParameters} - Request sent to the STS to obtain an id_token/access_token
     * @param {Account} account - Account for which the scopes were requested
     */
    private getCachedToken(serverAuthenticationRequest: ServerRequestParameters, account: Account): AuthResponse {
        let accessTokenCacheItem: AccessTokenCacheItem = null;
        const scopes = serverAuthenticationRequest.scopes;

        // filter by clientId and account
        const tokenCacheItems = this.cacheStorage.getAllAccessTokens(this.clientId, account ? account.homeAccountIdentifier : null);

        // No match found after initial filtering
        if (tokenCacheItems.length === 0) {
            return null;
        }

        const filteredItems: Array<AccessTokenCacheItem> = [];

        // if no authority passed
        if (!serverAuthenticationRequest.authority) {
            // filter by scope
            for (let i = 0; i < tokenCacheItems.length; i++) {
                const cacheItem = tokenCacheItems[i];
                const cachedScopes = cacheItem.key.scopes.split(" ");
                if (ScopeSet.containsScope(cachedScopes, scopes)) {
                    filteredItems.push(cacheItem);
                }
            }

            // if only one cached token found
            if (filteredItems.length === 1) {
                accessTokenCacheItem = filteredItems[0];
                serverAuthenticationRequest.authorityInstance = AuthorityFactory.CreateInstance(accessTokenCacheItem.key.authority, this.config.auth.validateAuthority);
            }
            // if more than one cached token is found
            else if (filteredItems.length > 1) {
                throw ErrorUtils.throwErrorAndClearTempCache(this.cacheStorage, ClientAuthError.createMultipleMatchingTokensInCacheError(scopes.toString()));
            }
            // if no match found, check if there was a single authority used
            else {
                const authorityList = this.getUniqueAuthority(tokenCacheItems, "authority");
                if (authorityList.length > 1) {
                    throw ErrorUtils.throwErrorAndClearTempCache(this.cacheStorage, ClientAuthError.createMultipleAuthoritiesInCacheError(scopes.toString()));
                }

                serverAuthenticationRequest.authorityInstance = AuthorityFactory.CreateInstance(authorityList[0], this.config.auth.validateAuthority);
            }
        }
        // if an authority is passed in the API
        else {
            // filter by authority and scope
            for (let i = 0; i < tokenCacheItems.length; i++) {
                const cacheItem = tokenCacheItems[i];
                const cachedScopes = cacheItem.key.scopes.split(" ");
                if (ScopeSet.containsScope(cachedScopes, scopes) && UrlUtils.CanonicalizeUri(cacheItem.key.authority) === serverAuthenticationRequest.authority) {
                    filteredItems.push(cacheItem);
                }
            }
            // no match
            if (filteredItems.length === 0) {
                return null;
            }
            // if only one cachedToken Found
            else if (filteredItems.length === 1) {
                accessTokenCacheItem = filteredItems[0];
            }
            else {
                // if more than one cached token is found
                throw ErrorUtils.throwErrorAndClearTempCache(this.cacheStorage, ClientAuthError.createMultipleMatchingTokensInCacheError(scopes.toString()));
            }
        }

        if (accessTokenCacheItem != null) {
            const expired = Number(accessTokenCacheItem.value.expiresIn);
            // If expiration is within offset, it will force renew
            const offset = this.config.system.tokenRenewalOffsetSeconds || 300;
            if (expired && (expired > TimeUtils.now() + offset)) {
                const idTokenObj = new IdToken(accessTokenCacheItem.value.idToken);
                if (!account) {
                    account = this.getAccount();
                    if (!account) {
                        throw ErrorUtils.throwErrorAndClearTempCache(this.cacheStorage, AuthError.createUnexpectedError("Account should not be null here."));
                    }
                }
                const aState = this.getAccountState(serverAuthenticationRequest.state);
                const response : AuthResponse = {
                    uniqueId: "",
                    tenantId: "",
                    tokenType: (accessTokenCacheItem.value.idToken === accessTokenCacheItem.value.accessToken) ? ServerHashParamKeys.ID_TOKEN : ServerHashParamKeys.ACCESS_TOKEN,
                    idToken: idTokenObj,
                    idTokenClaims: idTokenObj.claims,
                    accessToken: accessTokenCacheItem.value.accessToken,
                    scopes: accessTokenCacheItem.key.scopes.split(" "),
                    expiresOn: new Date(expired * 1000),
                    account: account,
                    accountState: aState
                };
                ResponseUtils.setResponseIdToken(response, idTokenObj);
                return response;
            } else {
                this.cacheStorage.removeItem(JSON.stringify(filteredItems[0].key));
                return null;
            }
        } else {
            return null;
        }
    }

    /**
     * @hidden
     * Used to get a unique list of authorities from the cache
     * @param {Array<AccessTokenCacheItem>}  accessTokenCacheItems - accessTokenCacheItems saved in the cache
     * @ignore
     */
    private getUniqueAuthority(accessTokenCacheItems: Array<AccessTokenCacheItem>, property: string): Array<string> {
        const authorityList: Array<string> = [];
        const flags: Array<string> = [];
        accessTokenCacheItems.forEach(element => {
            if (element.key.hasOwnProperty(property) && (flags.indexOf(element.key[property]) === -1)) {
                flags.push(element.key[property]);
                authorityList.push(element.key[property]);
            }
        });
        return authorityList;
    }

    /**
     * @hidden
     * Check if ADAL id_token exists and return if exists.
     *
     */
    private extractADALIdToken(): any {
        const adalIdToken = this.cacheStorage.getItem(Constants.adalIdToken);
        if (!StringUtils.isEmpty(adalIdToken)) {
            return TokenUtils.extractIdToken(adalIdToken);
        }
        return null;
    }

    /**
     * @hidden
     * Acquires access token using a hidden iframe.
     * @ignore
     */
    private renewToken(scopes: Array<string>, resolve: Function, reject: Function, account: Account, serverAuthenticationRequest: ServerRequestParameters): void {
        const scope = scopes.join(" ").toLowerCase();
        this.logger.verbose("renewToken is called for scope:" + scope);

        const frameName = `msalRenewFrame${scope}`;
        const frameHandle = WindowUtils.addHiddenIFrame(frameName, this.logger);

        this.updateCacheEntries(serverAuthenticationRequest, account);
        this.logger.verbose("Renew token Expected state: " + serverAuthenticationRequest.state);

        // Build urlNavigate with "prompt=none" and navigate to URL in hidden iFrame
        const urlNavigate = UrlUtils.urlRemoveQueryStringParameter(UrlUtils.createNavigateUrl(serverAuthenticationRequest), Constants.prompt) + Constants.prompt_none;

        window.renewStates.push(serverAuthenticationRequest.state);
        window.requestType = Constants.renewToken;
        this.registerCallback(serverAuthenticationRequest.state, scope, resolve, reject);
        this.logger.infoPii("Navigate to:" + urlNavigate);
        frameHandle.src = "about:blank";
        this.loadIframeTimeout(urlNavigate, frameName, scope);
    }

    /**
     * @hidden
     * Renews idtoken for app's own backend when clientId is passed as a single scope in the scopes array.
     * @ignore
     */
    private renewIdToken(scopes: Array<string>, resolve: Function, reject: Function, account: Account, serverAuthenticationRequest: ServerRequestParameters): void {
        this.logger.info("renewidToken is called");
        const frameName = "msalIdTokenFrame";
        const frameHandle = WindowUtils.addHiddenIFrame(frameName, this.logger);

        this.updateCacheEntries(serverAuthenticationRequest, account);

        this.logger.verbose("Renew Idtoken Expected state: " + serverAuthenticationRequest.state);

        // Build urlNavigate with "prompt=none" and navigate to URL in hidden iFrame
        const urlNavigate = UrlUtils.urlRemoveQueryStringParameter(UrlUtils.createNavigateUrl(serverAuthenticationRequest), Constants.prompt) + Constants.prompt_none;

        if (this.silentLogin) {
            window.requestType = Constants.login;
            this.silentAuthenticationState = serverAuthenticationRequest.state;
        } else {
            window.requestType = Constants.renewToken;
            window.renewStates.push(serverAuthenticationRequest.state);
        }

        // note: scope here is clientId
        this.registerCallback(serverAuthenticationRequest.state, this.clientId, resolve, reject);
        this.logger.infoPii("Navigate to:" + urlNavigate);
        frameHandle.src = "about:blank";
        this.loadIframeTimeout(urlNavigate, frameName, this.clientId);
    }

    /**
     * @hidden
     *
     * This method must be called for processing the response received from AAD. It extracts the hash, processes the token or error, saves it in the cache and calls the registered callbacks with the result.
     * @param {string} authority authority received in the redirect response from AAD.
     * @param {TokenResponse} requestInfo an object created from the redirect response from AAD comprising of the keys - parameters, requestType, stateMatch, stateResponse and valid.
     * @param {Account} account account object for which scopes are consented for. The default account is the logged in account.
     * @param {ClientInfo} clientInfo clientInfo received as part of the response comprising of fields uid and utid.
     * @param {IdToken} idToken idToken received as part of the response.
     * @ignore
     * @private
     */
    /* tslint:disable:no-string-literal */
    private saveAccessToken(response: AuthResponse, authority: string, parameters: any, clientInfo: string, idTokenObj: IdToken): AuthResponse {
        let scope: string;
        const accessTokenResponse = { ...response };
        const clientObj: ClientInfo = new ClientInfo(clientInfo);
        let expiration: number;

        // if the response contains "scope"
        if (parameters.hasOwnProperty(ServerHashParamKeys.SCOPE)) {
            // read the scopes
            scope = parameters[ServerHashParamKeys.SCOPE];
            const consentedScopes = scope.split(" ");

            // retrieve all access tokens from the cache, remove the dup scores
            const accessTokenCacheItems = this.cacheStorage.getAllAccessTokens(this.clientId, authority);

            for (let i = 0; i < accessTokenCacheItems.length; i++) {
                const accessTokenCacheItem = accessTokenCacheItems[i];

                if (accessTokenCacheItem.key.homeAccountIdentifier === response.account.homeAccountIdentifier) {
                    const cachedScopes = accessTokenCacheItem.key.scopes.split(" ");
                    if (ScopeSet.isIntersectingScopes(cachedScopes, consentedScopes)) {
                        this.cacheStorage.removeItem(JSON.stringify(accessTokenCacheItem.key));
                    }
                }
            }

            // Generate and cache accessTokenKey and accessTokenValue
            const expiresIn = TimeUtils.parseExpiresIn(parameters[ServerHashParamKeys.EXPIRES_IN]);
            expiration = TimeUtils.now() + expiresIn;
            const accessTokenKey = new AccessTokenKey(authority, this.clientId, scope, clientObj.uid, clientObj.utid);
            const accessTokenValue = new AccessTokenValue(parameters[ServerHashParamKeys.ACCESS_TOKEN], idTokenObj.rawIdToken, expiration.toString(), clientInfo);

            this.cacheStorage.setItem(JSON.stringify(accessTokenKey), JSON.stringify(accessTokenValue));

            accessTokenResponse.accessToken  = parameters[ServerHashParamKeys.ACCESS_TOKEN];
            accessTokenResponse.scopes = consentedScopes;
        }
        // if the response does not contain "scope" - scope is usually client_id and the token will be id_token
        else {
            scope = this.clientId;

            // Generate and cache accessTokenKey and accessTokenValue
            const accessTokenKey = new AccessTokenKey(authority, this.clientId, scope, clientObj.uid, clientObj.utid);
            expiration = Number(idTokenObj.expiration);
            const accessTokenValue = new AccessTokenValue(parameters[ServerHashParamKeys.ID_TOKEN], parameters[ServerHashParamKeys.ID_TOKEN], expiration.toString(), clientInfo);
            this.cacheStorage.setItem(JSON.stringify(accessTokenKey), JSON.stringify(accessTokenValue));
            accessTokenResponse.scopes = [scope];
            accessTokenResponse.accessToken = parameters[ServerHashParamKeys.ID_TOKEN];
        }

        if (expiration) {
            accessTokenResponse.expiresOn = new Date(expiration * 1000);
        } else {
            this.logger.error("Could not parse expiresIn parameter");
        }

        return accessTokenResponse;
    }

    /**
     * @hidden
     * Saves token or error received in the response from AAD in the cache. In case of id_token, it also creates the account object.
     * @ignore
     */
    protected saveTokenFromHash(hash: string, stateInfo: ResponseStateInfo): AuthResponse {
        this.logger.info("State status:" + stateInfo.stateMatch + "; Request type:" + stateInfo.requestType);

        let response : AuthResponse = {
            uniqueId: "",
            tenantId: "",
            tokenType: "",
            idToken: null,
            idTokenClaims: null,
            accessToken: null,
            scopes: [],
            expiresOn: null,
            account: null,
            accountState: "",
        };

        let error: AuthError;
        const hashParams = UrlUtils.deserializeHash(hash);
        let authorityKey: string = "";
        let acquireTokenAccountKey: string = "";
        let idTokenObj: IdToken = null;

        // If server returns an error
        if (hashParams.hasOwnProperty(ServerHashParamKeys.ERROR_DESCRIPTION) || hashParams.hasOwnProperty(ServerHashParamKeys.ERROR)) {
            this.logger.infoPii("Error :" + hashParams[ServerHashParamKeys.ERROR] + "; Error description:" + hashParams[ServerHashParamKeys.ERROR_DESCRIPTION]);
<<<<<<< HEAD
            this.cacheStorage.setItem(PersistentCacheKeys.ERROR, hashParams[ServerHashParamKeys.ERROR]);
            this.cacheStorage.setItem(PersistentCacheKeys.ERROR_DESC, hashParams[ServerHashParamKeys.ERROR_DESCRIPTION]);

            // login
            if (stateInfo.requestType === Constants.login) {
                this.cacheStorage.setItem(PersistentCacheKeys.LOGIN_ERROR, hashParams[ServerHashParamKeys.ERROR_DESCRIPTION] + ":" + hashParams[ServerHashParamKeys.ERROR]);
=======
            this.cacheStorage.setItem(ErrorCacheKeys.ERROR, hashParams[ServerHashParamKeys.ERROR]);
            this.cacheStorage.setItem(ErrorCacheKeys.ERROR_DESC, hashParams[ServerHashParamKeys.ERROR_DESCRIPTION]);

            // login
            if (stateInfo.requestType === Constants.login) {
                this.cacheStorage.setItem(ErrorCacheKeys.LOGIN_ERROR, hashParams[ServerHashParamKeys.ERROR_DESCRIPTION] + ":" + hashParams[ServerHashParamKeys.ERROR]);
>>>>>>> 699483eb
                authorityKey = AuthCache.generateAuthorityKey(stateInfo.state);
            }

            // acquireToken
            if (stateInfo.requestType === Constants.renewToken) {
                authorityKey = AuthCache.generateAuthorityKey(stateInfo.state);

                const account: Account = this.getAccount();
                let accountId;

                if (account && !StringUtils.isEmpty(account.homeAccountIdentifier)) {
                    accountId = account.homeAccountIdentifier;
                }
                else {
                    accountId = Constants.no_account;
                }

                acquireTokenAccountKey = AuthCache.generateAcquireTokenAccountKey(accountId, stateInfo.state);
            }

            const {
                [ServerHashParamKeys.ERROR]: hashErr,
                [ServerHashParamKeys.ERROR_DESCRIPTION]: hashErrDesc
            } = hashParams;
            if (InteractionRequiredAuthError.isInteractionRequiredError(hashErr) ||
        InteractionRequiredAuthError.isInteractionRequiredError(hashErrDesc)) {
                error = new InteractionRequiredAuthError(hashParams[ServerHashParamKeys.ERROR], hashParams[ServerHashParamKeys.ERROR_DESCRIPTION]);
            } else {
                error = new ServerError(hashParams[ServerHashParamKeys.ERROR], hashParams[ServerHashParamKeys.ERROR_DESCRIPTION]);
            }
        }
        // If the server returns "Success"
        else {
            // Verify the state from redirect and record tokens to storage if exists
            if (stateInfo.stateMatch) {
                this.logger.info("State is right");
                if (hashParams.hasOwnProperty(ServerHashParamKeys.SESSION_STATE)) {
                    this.cacheStorage.setItem(TemporaryCacheKeys.SESSION_STATE, hashParams[ServerHashParamKeys.SESSION_STATE]);
                }
                response.accountState = this.getAccountState(stateInfo.state);

                let clientInfo: string = "";

                // Process access_token
                if (hashParams.hasOwnProperty(ServerHashParamKeys.ACCESS_TOKEN)) {
                    this.logger.info("Fragment has access token");

                    // retrieve the id_token from response if present
                    if (hashParams.hasOwnProperty(ServerHashParamKeys.ID_TOKEN)) {
                        idTokenObj = new IdToken(hashParams[ServerHashParamKeys.ID_TOKEN]);
                        response.idToken = idTokenObj;
                        response.idTokenClaims = idTokenObj.claims;
                    } else {
                        idTokenObj = new IdToken(this.cacheStorage.getItem(PersistentCacheKeys.IDTOKEN));
                        response = ResponseUtils.setResponseIdToken(response, idTokenObj);
                    }

                    // set authority
                    const authority: string = this.populateAuthority(stateInfo.state, this.inCookie, this.cacheStorage, idTokenObj);

                    // retrieve client_info - if it is not found, generate the uid and utid from idToken
                    if (hashParams.hasOwnProperty(ServerHashParamKeys.CLIENT_INFO)) {
                        clientInfo = hashParams[ServerHashParamKeys.CLIENT_INFO];
                    } else {
                        this.logger.warning("ClientInfo not received in the response from AAD");
                        throw ErrorUtils.throwErrorAndClearTempCache(this.cacheStorage, ClientAuthError.createClientInfoNotPopulatedError("ClientInfo not received in the response from the server"));
                    }

                    response.account = Account.createAccount(idTokenObj, new ClientInfo(clientInfo));

                    let accountKey: string;
                    if (response.account && !StringUtils.isEmpty(response.account.homeAccountIdentifier)) {
                        accountKey = response.account.homeAccountIdentifier;
                    }
                    else {
                        accountKey = Constants.no_account;
                    }

                    acquireTokenAccountKey = AuthCache.generateAcquireTokenAccountKey(accountKey, stateInfo.state);
                    const acquireTokenAccountKey_noaccount = AuthCache.generateAcquireTokenAccountKey(Constants.no_account, stateInfo.state);

                    const cachedAccount: string = this.cacheStorage.getItem(acquireTokenAccountKey);
                    let acquireTokenAccount: Account;

                    // Check with the account in the Cache
                    if (!StringUtils.isEmpty(cachedAccount)) {
                        acquireTokenAccount = JSON.parse(cachedAccount);
                        if (response.account && acquireTokenAccount && Account.compareAccounts(response.account, acquireTokenAccount)) {
                            response = this.saveAccessToken(response, authority, hashParams, clientInfo, idTokenObj);
                            this.logger.info("The user object received in the response is the same as the one passed in the acquireToken request");
                        }
                        else {
                            this.logger.warning(
                                "The account object created from the response is not the same as the one passed in the acquireToken request");
                        }
                    }
                    else if (!StringUtils.isEmpty(this.cacheStorage.getItem(acquireTokenAccountKey_noaccount))) {
                        response = this.saveAccessToken(response, authority, hashParams, clientInfo, idTokenObj);
                    }
                }

                // Process id_token
                if (hashParams.hasOwnProperty(ServerHashParamKeys.ID_TOKEN)) {
                    this.logger.info("Fragment has id token");

                    // set the idToken
                    idTokenObj = new IdToken(hashParams[ServerHashParamKeys.ID_TOKEN]);

                    response = ResponseUtils.setResponseIdToken(response, idTokenObj);
                    if (hashParams.hasOwnProperty(ServerHashParamKeys.CLIENT_INFO)) {
                        clientInfo = hashParams[ServerHashParamKeys.CLIENT_INFO];
                    } else {
                        this.logger.warning("ClientInfo not received in the response from AAD");
                    }

                    // set authority
                    const authority: string = this.populateAuthority(stateInfo.state, this.inCookie, this.cacheStorage, idTokenObj);

                    this.account = Account.createAccount(idTokenObj, new ClientInfo(clientInfo));
                    response.account = this.account;

                    if (idTokenObj && idTokenObj.nonce) {
                        // check nonce integrity if idToken has nonce - throw an error if not matched
                        if (idTokenObj.nonce !== this.cacheStorage.getItem(`${TemporaryCacheKeys.NONCE_IDTOKEN}|${stateInfo.state}`, this.inCookie)) {
                            this.account = null;
<<<<<<< HEAD
                            this.cacheStorage.setItem(PersistentCacheKeys.LOGIN_ERROR, "Nonce Mismatch. Expected Nonce: " + this.cacheStorage.getItem(`${TemporaryCacheKeys.NONCE_IDTOKEN}|${stateInfo.state}`, this.inCookie) + "," + "Actual Nonce: " + idTokenObj.nonce);
=======
                            this.cacheStorage.setItem(ErrorCacheKeys.LOGIN_ERROR, "Nonce Mismatch. Expected Nonce: " + this.cacheStorage.getItem(`${TemporaryCacheKeys.NONCE_IDTOKEN}|${stateInfo.state}`, this.inCookie) + "," + "Actual Nonce: " + idTokenObj.nonce);
>>>>>>> 699483eb
                            this.logger.error("Nonce Mismatch.Expected Nonce: " + this.cacheStorage.getItem(`${TemporaryCacheKeys.NONCE_IDTOKEN}|${stateInfo.state}`, this.inCookie) + "," + "Actual Nonce: " + idTokenObj.nonce);
                            error = ClientAuthError.createNonceMismatchError(this.cacheStorage.getItem(`${TemporaryCacheKeys.NONCE_IDTOKEN}|${stateInfo.state}`, this.inCookie), idTokenObj.nonce);
                        }
                        // Save the token
                        else {
                            this.cacheStorage.setItem(PersistentCacheKeys.IDTOKEN, hashParams[ServerHashParamKeys.ID_TOKEN]);
                            this.cacheStorage.setItem(PersistentCacheKeys.CLIENT_INFO, clientInfo);

                            // Save idToken as access token for app itself
                            this.saveAccessToken(response, authority, hashParams, clientInfo, idTokenObj);
                        }
                    } else {
                        authorityKey = stateInfo.state;
                        acquireTokenAccountKey = stateInfo.state;

                        this.logger.error("Invalid id_token received in the response");
                        error = ClientAuthError.createInvalidIdTokenError(idTokenObj);
<<<<<<< HEAD
                        this.cacheStorage.setItem(PersistentCacheKeys.ERROR, error.errorCode);
                        this.cacheStorage.setItem(PersistentCacheKeys.ERROR_DESC, error.errorMessage);
=======
                        this.cacheStorage.setItem(ErrorCacheKeys.ERROR, error.errorCode);
                        this.cacheStorage.setItem(ErrorCacheKeys.ERROR_DESC, error.errorMessage);
>>>>>>> 699483eb
                    }
                }
            }
            // State mismatch - unexpected/invalid state
            else {
                authorityKey = stateInfo.state;
                acquireTokenAccountKey = stateInfo.state;

                const expectedState = this.cacheStorage.getItem(TemporaryCacheKeys.STATE_LOGIN, this.inCookie);
                this.logger.error("State Mismatch.Expected State: " + expectedState + "," + "Actual State: " + stateInfo.state);
                error = ClientAuthError.createInvalidStateError(stateInfo.state, expectedState);
<<<<<<< HEAD
                this.cacheStorage.setItem(PersistentCacheKeys.ERROR, error.errorCode);
                this.cacheStorage.setItem(PersistentCacheKeys.ERROR_DESC, error.errorMessage);
=======
                this.cacheStorage.setItem(ErrorCacheKeys.ERROR, error.errorCode);
                this.cacheStorage.setItem(ErrorCacheKeys.ERROR_DESC, error.errorMessage);
>>>>>>> 699483eb
            }
        }

        // Set status to completed
<<<<<<< HEAD
        this.cacheStorage.setItem(TemporaryCacheKeys.INTERACTION_STATUS, RequestStatus.COMPLETED);
=======
        this.cacheStorage.setItem(INTERACTION_STATUS, RequestStatus.COMPLETED);
>>>>>>> 699483eb
        this.cacheStorage.setItem(TemporaryCacheKeys.RENEW_STATUS + stateInfo.state, RequestStatus.COMPLETED);
        this.cacheStorage.removeAcquireTokenEntries(stateInfo.state);
        // this is required if navigateToLoginRequestUrl=false
        if (this.inCookie) {
            this.cacheStorage.setItemCookie(authorityKey, "", -1);
            this.cacheStorage.clearMsalCookie(stateInfo.state);
        }
        if (error) {
            // Error case, set status to cancelled
<<<<<<< HEAD
            this.cacheStorage.setItem(TemporaryCacheKeys.INTERACTION_STATUS, RequestStatus.CANCELLED);
            this.cacheStorage.setItem(TemporaryCacheKeys.RENEW_STATUS + stateInfo.state, RequestStatus.CANCELLED);
=======
>>>>>>> 699483eb
            this.cacheStorage.removeAcquireTokenEntries(stateInfo.state);
            throw error;
        }

        if (!response) {
            throw ErrorUtils.throwErrorAndClearTempCache(this.cacheStorage, AuthError.createUnexpectedError("Response is null"));
        }

        return response;
    }

    /**
     * Set Authority when saving Token from the hash
     * @param state
     * @param inCookie
     * @param cacheStorage
     * @param idTokenObj
     * @param response
     */
    private populateAuthority(state: string, inCookie: boolean, cacheStorage: AuthCache, idTokenObj: IdToken): string {
        const authorityKey: string = AuthCache.generateAuthorityKey(state);
        const cachedAuthority: string = cacheStorage.getItem(authorityKey, inCookie);

        // retrieve the authority from cache and replace with tenantID
        return StringUtils.isEmpty(cachedAuthority) ? cachedAuthority : UrlUtils.replaceTenantPath(cachedAuthority, idTokenObj.tenantId);
    }

    /* tslint:enable:no-string-literal */

    // #endregion

    // #region Account

    /**
     * Returns the signed in account
     * (the account object is created at the time of successful login)
     * or null when no state is found
     * @returns {@link Account} - the account object stored in MSAL
     */
    getAccount(): Account {
        // if a session already exists, get the account from the session
        if (this.account) {
            return this.account;
        }

        // frame is used to get idToken and populate the account for the given session
        const rawIdToken = this.cacheStorage.getItem(PersistentCacheKeys.IDTOKEN);
        const rawClientInfo = this.cacheStorage.getItem(PersistentCacheKeys.CLIENT_INFO);

        if (!StringUtils.isEmpty(rawIdToken) && !StringUtils.isEmpty(rawClientInfo)) {
            const idToken = new IdToken(rawIdToken);
            const clientInfo = new ClientInfo(rawClientInfo);
            this.account = Account.createAccount(idToken, clientInfo);
            return this.account;
        }
        // if login not yet done, return null
        return null;
    }

    /**
     * @hidden
     *
     * Extracts state value from the accountState sent with the authentication request.
     * @returns {string} scope.
     * @ignore
     */
    getAccountState (state: string) {
        if (state) {
            const splitIndex = state.indexOf("|");
            if (splitIndex > -1 && splitIndex + 1 < state.length) {
                return state.substring(splitIndex + 1);
            }
        }
        return state;
    }

    /**
     * Use to get a list of unique accounts in MSAL cache based on homeAccountIdentifier.
     *
     * @param {@link Array<Account>} Account - all unique accounts in MSAL cache.
     */
    getAllAccounts(): Array<Account> {
        const accounts: Array<Account> = [];
        const accessTokenCacheItems = this.cacheStorage.getAllAccessTokens(Constants.clientId, Constants.homeAccountIdentifier);

        for (let i = 0; i < accessTokenCacheItems.length; i++) {
            const idToken = new IdToken(accessTokenCacheItems[i].value.idToken);
            const clientInfo = new ClientInfo(accessTokenCacheItems[i].value.homeAccountIdentifier);
            const account: Account = Account.createAccount(idToken, clientInfo);
            accounts.push(account);
        }

        return this.getUniqueAccounts(accounts);
    }

    /**
     * @hidden
     *
     * Used to filter accounts based on homeAccountIdentifier
     * @param {Array<Account>}  Accounts - accounts saved in the cache
     * @ignore
     */
    private getUniqueAccounts(accounts: Array<Account>): Array<Account> {
        if (!accounts || accounts.length <= 1) {
            return accounts;
        }

        const flags: Array<string> = [];
        const uniqueAccounts: Array<Account> = [];
        for (let index = 0; index < accounts.length; ++index) {
            if (accounts[index].homeAccountIdentifier && flags.indexOf(accounts[index].homeAccountIdentifier) === -1) {
                flags.push(accounts[index].homeAccountIdentifier);
                uniqueAccounts.push(accounts[index]);
            }
        }

        return uniqueAccounts;
    }

    // #endregion

    // #region Scopes (Extract to Scopes.ts)

    /*
     * Note: "this" dependency in this section is minimal.
     * If pCacheStorage is separated from the class object, or passed as a fn param, scopesUtils.ts can be created
     */

    /**
     * @hidden
     *
     * Used to validate the scopes input parameter requested  by the developer.
     * @param {Array<string>} scopes - Developer requested permissions. Not all scopes are guaranteed to be included in the access token returned.
     * @param {boolean} scopesRequired - Boolean indicating whether the scopes array is required or not
     * @ignore
     */
    private validateInputScope(scopes: Array<string>, scopesRequired: boolean): void {
        if (!scopes) {
            if (scopesRequired) {
                throw ErrorUtils.throwErrorAndClearTempCache(this.cacheStorage, ClientConfigurationError.createScopesRequiredError(scopes));
            } else {
                return;
            }
        }

        // Check that scopes is an array object (also throws error if scopes == null)
        if (!Array.isArray(scopes)) {
            throw ErrorUtils.throwErrorAndClearTempCache(this.cacheStorage, ClientConfigurationError.createScopesNonArrayError(scopes));
        }

        // Check that scopes is not an empty array
        if (scopes.length < 1) {
            throw ErrorUtils.throwErrorAndClearTempCache(this.cacheStorage, ClientConfigurationError.createEmptyScopesArrayError(scopes.toString()));
        }

        // Check that clientId is passed as single scope
        if (scopes.indexOf(this.clientId) > -1) {
            if (scopes.length > 1) {
                throw ErrorUtils.throwErrorAndClearTempCache(this.cacheStorage, ClientConfigurationError.createClientIdSingleScopeError(scopes.toString()));
            }
        }
    }

    /**
     * @hidden
     *
     * Extracts scope value from the state sent with the authentication request.
     * @param {string} state
     * @returns {string} scope.
     * @ignore
     */
    private getScopeFromState(state: string): string {
        if (state) {
            const splitIndex = state.indexOf("|");
            if (splitIndex > -1 && splitIndex + 1 < state.length) {
                return state.substring(splitIndex + 1);
            }
        }
        return "";
    }

    /**
     * @ignore
     * Appends extraScopesToConsent if passed
     * @param {@link AuthenticationParameters}
     */
    private appendScopes(request: AuthenticationParameters): Array<string> {

        let scopes: Array<string>;

        if (request && request.scopes) {
            if (request.extraScopesToConsent) {
                scopes = [...request.scopes, ...request.extraScopesToConsent];
            }
            else {
                scopes = request.scopes;
            }
        }

        return scopes;
    }

    // #endregion

    // #region Angular

    /**
     * @hidden
     *
     * Broadcast messages - Used only for Angular?  *
     * @param eventName
     * @param data
     */
    private broadcast(eventName: string, data: string) {
        const evt = new CustomEvent(eventName, { detail: data });
        window.dispatchEvent(evt);
    }

    /**
     * @hidden
     *
     * Helper function to retrieve the cached token
     *
     * @param scopes
     * @param {@link Account} account
     * @param state
     * @return {@link AuthResponse} AuthResponse
     */
    protected getCachedTokenInternal(scopes : Array<string> , account: Account, state: string): AuthResponse {
        // Get the current session's account object
        const accountObject: Account = account || this.getAccount();
        if (!accountObject) {
            return null;
        }

        // Construct AuthenticationRequest based on response type
        const newAuthority = this.authorityInstance ? this.authorityInstance : AuthorityFactory.CreateInstance(this.authority, this.config.auth.validateAuthority);
        const responseType = this.getTokenType(accountObject, scopes, true);
        const serverAuthenticationRequest = new ServerRequestParameters(
            newAuthority,
            this.clientId,
            scopes,
            responseType,
            this.getRedirectUri(),
            state
        );

        // get cached token
        return this.getCachedToken(serverAuthenticationRequest, account);
    }

    /**
     * @hidden
     *
     * Get scopes for the Endpoint - Used in Angular to track protected and unprotected resources without interaction from the developer app
     *
     * @param endpoint
     */
    protected getScopesForEndpoint(endpoint: string) : Array<string> {
        // if user specified list of unprotectedResources, no need to send token to these endpoints, return null.
        if (this.config.framework.unprotectedResources.length > 0) {
            for (let i = 0; i < this.config.framework.unprotectedResources.length; i++) {
                if (endpoint.indexOf(this.config.framework.unprotectedResources[i]) > -1) {
                    return null;
                }
            }
        }

        // process all protected resources and send the matched one
        if (this.config.framework.protectedResourceMap.size > 0) {
            for (const key of Array.from(this.config.framework.protectedResourceMap.keys())) {
                // configEndpoint is like /api/Todo requested endpoint can be /api/Todo/1
                if (endpoint.indexOf(key) > -1) {
                    return this.config.framework.protectedResourceMap.get(key);
                }
            }
        }

        /*
         * default resource will be clientid if nothing specified
         * App will use idtoken for calls to itself
         * check if it's staring from http or https, needs to match with app host
         */
        if (endpoint.indexOf("http://") > -1 || endpoint.indexOf("https://") > -1) {
            if (this.getHostFromUri(endpoint) === this.getHostFromUri(this.getRedirectUri())) {
                return new Array<string>(this.clientId);
            }
        } else {
            /*
             * in angular level, the url for $http interceptor call could be relative url,
             * if it's relative call, we'll treat it as app backend call.
             */
            return new Array<string>(this.clientId);
        }

        // if not the app's own backend or not a domain listed in the endpoints structure
        return null;
    }

    /**
     * Return boolean flag to developer to help inform if login is in progress
     * @returns {boolean} true/false
     */
    public getLoginInProgress(): boolean {
        const pendingCallback = this.cacheStorage.getItem(TemporaryCacheKeys.URL_HASH);
        if (pendingCallback) {
            return true;
        }
<<<<<<< HEAD
        return this.cacheStorage.getItem(TemporaryCacheKeys.INTERACTION_STATUS) === RequestStatus.IN_PROGRESS;
=======
        return this.cacheStorage.getItem(INTERACTION_STATUS) === RequestStatus.IN_PROGRESS;
>>>>>>> 699483eb
    }

    /**
     * @hidden
     * @ignore
     *
<<<<<<< HEAD
     * @param inProgress
     */
    protected setInteractionInProgress(inProgress: boolean) {
        if (inProgress) {
            this.cacheStorage.setItem(TemporaryCacheKeys.INTERACTION_STATUS, RequestStatus.IN_PROGRESS);
        } else {
            this.cacheStorage.removeItem(TemporaryCacheKeys.INTERACTION_STATUS);
=======
     * @param loginInProgress
     */
    protected setInteractionInProgress(inProgress: boolean) {
        if (inProgress) {
            this.cacheStorage.setItem(INTERACTION_STATUS, RequestStatus.IN_PROGRESS);
        } else {
            this.cacheStorage.removeItem(INTERACTION_STATUS);
>>>>>>> 699483eb
        }
    }

    /**
     * @hidden
     * @ignore
     *
     * @param loginInProgress
     */
    protected setloginInProgress(loginInProgress : boolean) {
        this.setInteractionInProgress(loginInProgress);
    }

    /**
     * @hidden
     * @ignore
     *
     * returns the status of acquireTokenInProgress
     */
    protected getAcquireTokenInProgress(): boolean {
<<<<<<< HEAD
        return this.cacheStorage.getItem(TemporaryCacheKeys.INTERACTION_STATUS) === RequestStatus.IN_PROGRESS;
=======
        return this.cacheStorage.getItem(INTERACTION_STATUS) === RequestStatus.IN_PROGRESS;
>>>>>>> 699483eb
    }

    /**
     * @hidden
     * @ignore
     *
     * @param acquireTokenInProgress
     */
    protected setAcquireTokenInProgress(acquireTokenInProgress : boolean) {
        this.setInteractionInProgress(acquireTokenInProgress);
    }

    /**
     * @hidden
     * @ignore
     *
     * returns the logger handle
     */
    protected getLogger() {
        return this.config.system.logger;
    }

    // #endregion

    // #region Getters and Setters

    /**
     *
     * Use to get the redirect uri configured in MSAL or null.
     * Evaluates redirectUri if its a function, otherwise simply returns its value.
     * @returns {string} redirect URL
     *
     */
    public getRedirectUri(): string {
        if (typeof this.config.auth.redirectUri === "function") {
            return this.config.auth.redirectUri();
        }
        return this.config.auth.redirectUri;
    }

    /**
     * Use to get the post logout redirect uri configured in MSAL or null.
     * Evaluates postLogoutredirectUri if its a function, otherwise simply returns its value.
     *
     * @returns {string} post logout redirect URL
     */
    public getPostLogoutRedirectUri(): string {
        if (typeof this.config.auth.postLogoutRedirectUri === "function") {
            return this.config.auth.postLogoutRedirectUri();
        }
        return this.config.auth.postLogoutRedirectUri;
    }

    /**
     * Use to get the current {@link Configuration} object in MSAL
     *
     * @returns {@link Configuration}
     */
    public getCurrentConfiguration(): Configuration {
        if (!this.config) {
            throw ErrorUtils.throwErrorAndClearTempCache(this.cacheStorage, ClientConfigurationError.createNoSetConfigurationError());
        }
        return this.config;
    }

    // #endregion

    // #region String Util (Should be extracted to Utils.ts)

    /**
     * @hidden
     * @ignore
     *
     * extract URI from the host
     *
     * @param {string} URI
     * @returns {string} host from the URI
     */
    private getHostFromUri(uri: string): string {
        // remove http:// or https:// from uri
        let extractedUri = String(uri).replace(/^(https?:)\/\//, "");
        extractedUri = extractedUri.split("/")[0];
        return extractedUri;
    }

    /**
     * @hidden
     * @ignore
     *
     * Utils function to create the Authentication
     * @param {@link account} account object
     * @param scopes
     * @param silentCall
     *
     * @returns {string} token type: id_token or access_token
     *
     */
    private getTokenType(accountObject: Account, scopes: string[], silentCall: boolean): string {
        /*
         * if account is passed and matches the account object/or set to getAccount() from cache
         * if client-id is passed as scope, get id_token else token/id_token_token (in case no session exists)
         */
        let tokenType: string;

        // acquireTokenSilent
        if (silentCall) {
            if (Account.compareAccounts(accountObject, this.getAccount())) {
                tokenType = (scopes.indexOf(this.config.auth.clientId) > -1) ? ResponseTypes.id_token : ResponseTypes.token;
            }
            else {
                tokenType  = (scopes.indexOf(this.config.auth.clientId) > -1) ? ResponseTypes.id_token : ResponseTypes.id_token_token;
            }

            return tokenType;
        }
        // all other cases
        else {
            if (!Account.compareAccounts(accountObject, this.getAccount())) {
                tokenType = ResponseTypes.id_token_token;
            }
            else {
                tokenType = (scopes.indexOf(this.clientId) > -1) ? ResponseTypes.id_token : ResponseTypes.token;
            }

            return tokenType;
        }

    }

    /**
     * @hidden
     * @ignore
     *
     * Sets the cachekeys for and stores the account information in cache
     * @param account
     * @param state
     * @hidden
     */
    private setAccountCache(account: Account, state: string) {

        // Cache acquireTokenAccountKey
        const accountId = account ? this.getAccountId(account) : Constants.no_account;

        const acquireTokenAccountKey = AuthCache.generateAcquireTokenAccountKey(accountId, state);
        this.cacheStorage.setItem(acquireTokenAccountKey, JSON.stringify(account));
    }

    /**
     * @hidden
     * @ignore
     *
     * Sets the cacheKey for and stores the authority information in cache
     * @param state
     * @param authority
     * @hidden
     */
    private setAuthorityCache(state: string, authority: string) {
        // Cache authorityKey
        const authorityKey = AuthCache.generateAuthorityKey(state);
        this.cacheStorage.setItem(authorityKey, UrlUtils.CanonicalizeUri(authority), this.inCookie);
    }

    /**
     * Updates account, authority, and nonce in cache
     * @param serverAuthenticationRequest
     * @param account
     * @hidden
     * @ignore
     */
    private updateCacheEntries(serverAuthenticationRequest: ServerRequestParameters, account: Account, loginStartPage?: any) {
        // Cache account and authority
        if (loginStartPage) {
            // Cache the state, nonce, and login request data
            this.cacheStorage.setItem(TemporaryCacheKeys.LOGIN_REQUEST, loginStartPage, this.inCookie);
            this.cacheStorage.setItem(TemporaryCacheKeys.STATE_LOGIN, serverAuthenticationRequest.state, this.inCookie);
        } else {
            this.setAccountCache(account, serverAuthenticationRequest.state);
        }
        // Cache authorityKey
        this.setAuthorityCache(serverAuthenticationRequest.state, serverAuthenticationRequest.authority);

        // Cache nonce
        this.cacheStorage.setItem(`${TemporaryCacheKeys.NONCE_IDTOKEN}|${serverAuthenticationRequest.state}`, serverAuthenticationRequest.nonce, this.inCookie);
    }

    /**
     * Returns the unique identifier for the logged in account
     * @param account
     * @hidden
     * @ignore
     */
    private getAccountId(account: Account): any {
        // return `${account.accountIdentifier}` + Constants.resourceDelimiter + `${account.homeAccountIdentifier}`;
        let accountId: string;
        if (!StringUtils.isEmpty(account.homeAccountIdentifier)) {
            accountId = account.homeAccountIdentifier;
        }
        else {
            accountId = Constants.no_account;
        }

        return accountId;
    }

    /**
     * @hidden
     * @ignore
     *
     * Construct 'tokenRequest' from the available data in adalIdToken
     * @param extraQueryParameters
     * @hidden
     */
    private buildIDTokenRequest(request: AuthenticationParameters): AuthenticationParameters {

        const tokenRequest: AuthenticationParameters = {
            scopes: [this.clientId],
            authority: this.authority,
            account: this.getAccount(),
            extraQueryParameters: request.extraQueryParameters
        };

        return tokenRequest;
    }

    // #endregion

    private getTelemetryManagerFromConfig(config: TelemetryOptions, clientId: string): TelemetryManager {
        if (!config) { // if unset
            return null;
        }
        // if set then validate
        const { applicationName, applicationVersion, telemetryEmitter } = config;
        if (!applicationName || !applicationVersion || ! telemetryEmitter) {
            throw ErrorUtils.throwErrorAndClearTempCache(this.cacheStorage, ClientConfigurationError.createTelemetryConfigError(config));
        }
        // if valid then construct
        const telemetryPlatform: TelemetryPlatform = {
            sdk: "msal.js", // TODO need to be able to override this for angular, react, etc
            sdkVersion: libraryVersion(),
            applicationName,
            applicationVersion
        };
        const telemetryManagerConfig: TelemetryConfig = {
            platform: telemetryPlatform,
            clientId: clientId
        };
        return new TelemetryManager(telemetryManagerConfig, telemetryEmitter);
    }
}<|MERGE_RESOLUTION|>--- conflicted
+++ resolved
@@ -9,10 +9,6 @@
 import { ServerRequestParameters } from "./ServerRequestParameters";
 import { Authority } from "./authority/Authority";
 import { ClientInfo } from "./ClientInfo";
-<<<<<<< HEAD
-import { Constants, ServerHashParamKeys, InteractionType, libraryVersion, TemporaryCacheKeys, PersistentCacheKeys, RequestStatus } from "./utils/Constants";
-=======
->>>>>>> 699483eb
 import { IdToken } from "./IdToken";
 import { Logger } from "./Logger";
 import { AuthCache } from "./cache/AuthCache";
@@ -36,11 +32,9 @@
 import { AuthResponse, buildResponseStateOnly } from "./AuthResponse";
 import TelemetryManager from "./telemetry/TelemetryManager";
 import { TelemetryPlatform, TelemetryConfig } from "./telemetry/TelemetryTypes";
-<<<<<<< HEAD
 import { MessageType, MessageHelper } from "./messaging/MessageHelper";
 import { MessageCache } from "./messaging/MessageCache";
 import { MessageListener } from "./messaging/MessageListener";
-=======
 import { Constants,
     ServerHashParamKeys,
     InteractionType,
@@ -51,7 +45,6 @@
     RequestStatus,
     INTERACTION_STATUS
 } from "./utils/Constants";
->>>>>>> 699483eb
 
 // default authority
 const DEFAULT_AUTHORITY = "https://login.microsoftonline.com/common";
@@ -168,11 +161,7 @@
     private telemetryManager: TelemetryManager;
 
     // Cache and Account info referred across token grant flow
-<<<<<<< HEAD
-    protected cacheStorage: AuthCache;
-=======
     public cacheStorage: AuthCache;
->>>>>>> 699483eb
     private account: Account;
 
     // state variables
@@ -255,13 +244,10 @@
 
         // cache keys msal - typescript throws an error if any value other than "localStorage" or "sessionStorage" is passed
         this.cacheStorage = new AuthCache(this.clientId, this.config.cache.cacheLocation, this.inCookie);
-<<<<<<< HEAD
 
         // initialize the message interface
         this.messageCache = new MessageCache(this.cacheStorage);
         this.messageListener = new MessageListener(this.messageCache, this.logger, this.config.broker.embeddedFrameOrigin);
-=======
->>>>>>> 699483eb
 
         // Initialize window handling code
         window.activeRenewals = {};
@@ -440,11 +426,7 @@
      */
     private acquireTokenInteractive(interactionType: InteractionType, isLoginCall: boolean, request?: AuthenticationParameters, resolve?: any, reject?: any): void {
 
-<<<<<<< HEAD
-        const interactionProgress = this.cacheStorage.getItem(TemporaryCacheKeys.INTERACTION_STATUS);
-=======
         const interactionProgress = this.cacheStorage.getItem(INTERACTION_STATUS);
->>>>>>> 699483eb
 
         // If already in progress, do not proceed
         if (interactionProgress === RequestStatus.IN_PROGRESS) {
@@ -517,11 +499,7 @@
      */
     private acquireTokenHelper(account: Account, interactionType: InteractionType, isLoginCall: boolean, request?: AuthenticationParameters, scopes?: Array<string>, resolve?: any, reject?: any): void {
     // Track the acquireToken progress
-<<<<<<< HEAD
-        this.cacheStorage.setItem(TemporaryCacheKeys.INTERACTION_STATUS, RequestStatus.IN_PROGRESS);
-=======
         this.cacheStorage.setItem(INTERACTION_STATUS, RequestStatus.IN_PROGRESS);
->>>>>>> 699483eb
         const scope = scopes ? scopes.join(" ").toLowerCase() : this.clientId.toLowerCase();
 
         let serverAuthenticationRequest: ServerRequestParameters;
@@ -536,19 +514,11 @@
                 // Push popup window handle onto stack for tracking
                 WindowUtils.trackPopup(popUpWindow);
             } catch (e) {
-<<<<<<< HEAD
-                this.cacheStorage.setItem(TemporaryCacheKeys.INTERACTION_STATUS, RequestStatus.CANCELLED);
-
-                this.logger.info(ClientAuthErrorMessage.popUpWindowError.code + ":" + ClientAuthErrorMessage.popUpWindowError.desc);
-                this.cacheStorage.setItem(PersistentCacheKeys.ERROR, ClientAuthErrorMessage.popUpWindowError.code);
-                this.cacheStorage.setItem(PersistentCacheKeys.ERROR_DESC, ClientAuthErrorMessage.popUpWindowError.desc);
-=======
                 this.cacheStorage.setItem(INTERACTION_STATUS, RequestStatus.COMPLETED);
 
                 this.logger.info(ClientAuthErrorMessage.popUpWindowError.code + ":" + ClientAuthErrorMessage.popUpWindowError.desc);
                 this.cacheStorage.setItem(ErrorCacheKeys.ERROR, ClientAuthErrorMessage.popUpWindowError.code);
                 this.cacheStorage.setItem(ErrorCacheKeys.ERROR_DESC, ClientAuthErrorMessage.popUpWindowError.desc);
->>>>>>> 699483eb
                 if (reject) {
                     reject(ClientAuthError.createPopupWindowError());
                 }
@@ -623,11 +593,7 @@
                     this.handleAuthenticationResponse(hash);
 
                     // Request completed successfully, set to completed
-<<<<<<< HEAD
-                    this.cacheStorage.setItem(TemporaryCacheKeys.INTERACTION_STATUS, RequestStatus.COMPLETED);
-=======
                     this.cacheStorage.setItem(INTERACTION_STATUS, RequestStatus.COMPLETED);
->>>>>>> 699483eb
                     this.logger.info("Closing popup window");
 
                     // TODO: Check how this can be extracted for any framework specific code?
@@ -648,11 +614,7 @@
                     }
 
                     // Request failed, set to canceled
-<<<<<<< HEAD
-                    this.cacheStorage.setItem(TemporaryCacheKeys.INTERACTION_STATUS, RequestStatus.CANCELLED);
-=======
                     this.cacheStorage.setItem(INTERACTION_STATUS, RequestStatus.COMPLETED);
->>>>>>> 699483eb
                 }
             }
 
@@ -842,13 +804,8 @@
             return popupWindow;
         } catch (e) {
             this.logger.error("error opening popup " + e.message);
-<<<<<<< HEAD
-            this.cacheStorage.setItem(TemporaryCacheKeys.INTERACTION_STATUS, RequestStatus.CANCELLED);
-            throw ClientAuthError.createPopupWindowError(e.toString());
-=======
             this.cacheStorage.setItem(INTERACTION_STATUS, RequestStatus.COMPLETED);
             throw ErrorUtils.throwErrorAndClearTempCache(this.cacheStorage, ClientAuthError.createPopupWindowError(e.toString()));
->>>>>>> 699483eb
         }
     }
 
@@ -876,11 +833,7 @@
                     window.callbackMappedToRenewStates[expectedState](null, ClientAuthError.createTokenRenewalTimeoutError());
                 }
 
-<<<<<<< HEAD
-                this.cacheStorage.setItem(TemporaryCacheKeys.RENEW_STATUS + expectedState, RequestStatus.CANCELLED);
-=======
                 this.cacheStorage.setItem(TemporaryCacheKeys.RENEW_STATUS + expectedState, RequestStatus.COMPLETED);
->>>>>>> 699483eb
             }
         }, this.config.system.loadFrameTimeout);
 
@@ -894,31 +847,8 @@
     // #endregion
 
     // #region General Helpers
-
-    /**
-     * @hidden
-<<<<<<< HEAD
-=======
-     * Used to redirect the browser to the STS authorization endpoint
-     * @param {string} urlNavigate - URL of the authorization endpoint
-     */
-    private navigateWindow(urlNavigate: string, popupWindow?: Window) {
-        // Navigate if valid URL
-        if (urlNavigate && !StringUtils.isEmpty(urlNavigate)) {
-            const navigateWindow: Window = popupWindow ? popupWindow : window;
-            const logMessage: string = popupWindow ? "Navigated Popup window to:" + urlNavigate : "Navigate to:" + urlNavigate;
-            this.logger.infoPii(logMessage);
-            navigateWindow.location.replace(urlNavigate);
-        }
-        else {
-            this.logger.info("Navigate url is empty");
-            throw ErrorUtils.throwErrorAndClearTempCache(this.cacheStorage, AuthError.createUnexpectedError("Navigate url is empty"));
-        }
-    }
-
-    /**
-     * @hidden
->>>>>>> 699483eb
+    /**
+     * @hidden
      * Used to add the developer requested callback to the array of callbacks for the specified scopes. The updated array is stored on the window object
      * @param {string} expectedState - Unique state identifier (guid).
      * @param {string} scope - Developer requested permissions. Not all scopes are guaranteed to be included in the access token returned.
@@ -1506,21 +1436,12 @@
         // If server returns an error
         if (hashParams.hasOwnProperty(ServerHashParamKeys.ERROR_DESCRIPTION) || hashParams.hasOwnProperty(ServerHashParamKeys.ERROR)) {
             this.logger.infoPii("Error :" + hashParams[ServerHashParamKeys.ERROR] + "; Error description:" + hashParams[ServerHashParamKeys.ERROR_DESCRIPTION]);
-<<<<<<< HEAD
-            this.cacheStorage.setItem(PersistentCacheKeys.ERROR, hashParams[ServerHashParamKeys.ERROR]);
-            this.cacheStorage.setItem(PersistentCacheKeys.ERROR_DESC, hashParams[ServerHashParamKeys.ERROR_DESCRIPTION]);
-
-            // login
-            if (stateInfo.requestType === Constants.login) {
-                this.cacheStorage.setItem(PersistentCacheKeys.LOGIN_ERROR, hashParams[ServerHashParamKeys.ERROR_DESCRIPTION] + ":" + hashParams[ServerHashParamKeys.ERROR]);
-=======
             this.cacheStorage.setItem(ErrorCacheKeys.ERROR, hashParams[ServerHashParamKeys.ERROR]);
             this.cacheStorage.setItem(ErrorCacheKeys.ERROR_DESC, hashParams[ServerHashParamKeys.ERROR_DESCRIPTION]);
 
             // login
             if (stateInfo.requestType === Constants.login) {
                 this.cacheStorage.setItem(ErrorCacheKeys.LOGIN_ERROR, hashParams[ServerHashParamKeys.ERROR_DESCRIPTION] + ":" + hashParams[ServerHashParamKeys.ERROR]);
->>>>>>> 699483eb
                 authorityKey = AuthCache.generateAuthorityKey(stateInfo.state);
             }
 
@@ -1646,11 +1567,7 @@
                         // check nonce integrity if idToken has nonce - throw an error if not matched
                         if (idTokenObj.nonce !== this.cacheStorage.getItem(`${TemporaryCacheKeys.NONCE_IDTOKEN}|${stateInfo.state}`, this.inCookie)) {
                             this.account = null;
-<<<<<<< HEAD
-                            this.cacheStorage.setItem(PersistentCacheKeys.LOGIN_ERROR, "Nonce Mismatch. Expected Nonce: " + this.cacheStorage.getItem(`${TemporaryCacheKeys.NONCE_IDTOKEN}|${stateInfo.state}`, this.inCookie) + "," + "Actual Nonce: " + idTokenObj.nonce);
-=======
                             this.cacheStorage.setItem(ErrorCacheKeys.LOGIN_ERROR, "Nonce Mismatch. Expected Nonce: " + this.cacheStorage.getItem(`${TemporaryCacheKeys.NONCE_IDTOKEN}|${stateInfo.state}`, this.inCookie) + "," + "Actual Nonce: " + idTokenObj.nonce);
->>>>>>> 699483eb
                             this.logger.error("Nonce Mismatch.Expected Nonce: " + this.cacheStorage.getItem(`${TemporaryCacheKeys.NONCE_IDTOKEN}|${stateInfo.state}`, this.inCookie) + "," + "Actual Nonce: " + idTokenObj.nonce);
                             error = ClientAuthError.createNonceMismatchError(this.cacheStorage.getItem(`${TemporaryCacheKeys.NONCE_IDTOKEN}|${stateInfo.state}`, this.inCookie), idTokenObj.nonce);
                         }
@@ -1668,13 +1585,8 @@
 
                         this.logger.error("Invalid id_token received in the response");
                         error = ClientAuthError.createInvalidIdTokenError(idTokenObj);
-<<<<<<< HEAD
-                        this.cacheStorage.setItem(PersistentCacheKeys.ERROR, error.errorCode);
-                        this.cacheStorage.setItem(PersistentCacheKeys.ERROR_DESC, error.errorMessage);
-=======
                         this.cacheStorage.setItem(ErrorCacheKeys.ERROR, error.errorCode);
                         this.cacheStorage.setItem(ErrorCacheKeys.ERROR_DESC, error.errorMessage);
->>>>>>> 699483eb
                     }
                 }
             }
@@ -1686,22 +1598,13 @@
                 const expectedState = this.cacheStorage.getItem(TemporaryCacheKeys.STATE_LOGIN, this.inCookie);
                 this.logger.error("State Mismatch.Expected State: " + expectedState + "," + "Actual State: " + stateInfo.state);
                 error = ClientAuthError.createInvalidStateError(stateInfo.state, expectedState);
-<<<<<<< HEAD
-                this.cacheStorage.setItem(PersistentCacheKeys.ERROR, error.errorCode);
-                this.cacheStorage.setItem(PersistentCacheKeys.ERROR_DESC, error.errorMessage);
-=======
                 this.cacheStorage.setItem(ErrorCacheKeys.ERROR, error.errorCode);
                 this.cacheStorage.setItem(ErrorCacheKeys.ERROR_DESC, error.errorMessage);
->>>>>>> 699483eb
             }
         }
 
         // Set status to completed
-<<<<<<< HEAD
-        this.cacheStorage.setItem(TemporaryCacheKeys.INTERACTION_STATUS, RequestStatus.COMPLETED);
-=======
         this.cacheStorage.setItem(INTERACTION_STATUS, RequestStatus.COMPLETED);
->>>>>>> 699483eb
         this.cacheStorage.setItem(TemporaryCacheKeys.RENEW_STATUS + stateInfo.state, RequestStatus.COMPLETED);
         this.cacheStorage.removeAcquireTokenEntries(stateInfo.state);
         // this is required if navigateToLoginRequestUrl=false
@@ -1711,11 +1614,6 @@
         }
         if (error) {
             // Error case, set status to cancelled
-<<<<<<< HEAD
-            this.cacheStorage.setItem(TemporaryCacheKeys.INTERACTION_STATUS, RequestStatus.CANCELLED);
-            this.cacheStorage.setItem(TemporaryCacheKeys.RENEW_STATUS + stateInfo.state, RequestStatus.CANCELLED);
-=======
->>>>>>> 699483eb
             this.cacheStorage.removeAcquireTokenEntries(stateInfo.state);
             throw error;
         }
@@ -2024,34 +1922,20 @@
         if (pendingCallback) {
             return true;
         }
-<<<<<<< HEAD
-        return this.cacheStorage.getItem(TemporaryCacheKeys.INTERACTION_STATUS) === RequestStatus.IN_PROGRESS;
-=======
         return this.cacheStorage.getItem(INTERACTION_STATUS) === RequestStatus.IN_PROGRESS;
->>>>>>> 699483eb
-    }
-
-    /**
-     * @hidden
-     * @ignore
-     *
-<<<<<<< HEAD
+    }
+
+    /**
+     * @hidden
+     * @ignore
+     *
      * @param inProgress
-     */
-    protected setInteractionInProgress(inProgress: boolean) {
-        if (inProgress) {
-            this.cacheStorage.setItem(TemporaryCacheKeys.INTERACTION_STATUS, RequestStatus.IN_PROGRESS);
-        } else {
-            this.cacheStorage.removeItem(TemporaryCacheKeys.INTERACTION_STATUS);
-=======
-     * @param loginInProgress
      */
     protected setInteractionInProgress(inProgress: boolean) {
         if (inProgress) {
             this.cacheStorage.setItem(INTERACTION_STATUS, RequestStatus.IN_PROGRESS);
         } else {
             this.cacheStorage.removeItem(INTERACTION_STATUS);
->>>>>>> 699483eb
         }
     }
 
@@ -2072,11 +1956,7 @@
      * returns the status of acquireTokenInProgress
      */
     protected getAcquireTokenInProgress(): boolean {
-<<<<<<< HEAD
-        return this.cacheStorage.getItem(TemporaryCacheKeys.INTERACTION_STATUS) === RequestStatus.IN_PROGRESS;
-=======
         return this.cacheStorage.getItem(INTERACTION_STATUS) === RequestStatus.IN_PROGRESS;
->>>>>>> 699483eb
     }
 
     /**
