/*
 * Copyright (c) Microsoft Corporation. All rights reserved.
 * Licensed under the MIT License.
 */

import { AccessTokenCacheItem } from "./cache/AccessTokenCacheItem";
import { AccessTokenKey } from "./cache/AccessTokenKey";
import { AccessTokenValue } from "./cache/AccessTokenValue";
import { ServerRequestParameters } from "./ServerRequestParameters";
import { Authority } from "./authority/Authority";
import { ClientInfo } from "./ClientInfo";
import { Constants, ServerHashParamKeys, InteractionType, libraryVersion, TemporaryCacheKeys, PersistentCacheKeys, RequestStatus } from "./utils/Constants";
import { IdToken } from "./IdToken";
import { Logger } from "./Logger";
import { AuthCache } from "./cache/AuthCache";
import { Account } from "./Account";
import { ScopeSet } from "./ScopeSet";
import { StringUtils } from "./utils/StringUtils";
import { WindowUtils } from "./utils/WindowUtils";
import { TokenUtils } from "./utils/TokenUtils";
import { TimeUtils } from "./utils/TimeUtils";
import { UrlUtils } from "./utils/UrlUtils";
import { ResponseUtils } from "./utils/ResponseUtils";
import { AuthorityFactory } from "./authority/AuthorityFactory";
import { Configuration, buildConfiguration, TelemetryOptions } from "./Configuration";
import { AuthenticationParameters } from "./AuthenticationParameters";
import { ClientConfigurationError } from "./error/ClientConfigurationError";
import { AuthError } from "./error/AuthError";
import { ClientAuthError, ClientAuthErrorMessage } from "./error/ClientAuthError";
import { ServerError } from "./error/ServerError";
import { InteractionRequiredAuthError } from "./error/InteractionRequiredAuthError";
import { AuthResponse, buildResponseStateOnly } from "./AuthResponse";
import TelemetryManager from "./telemetry/TelemetryManager";
import { TelemetryPlatform, TelemetryConfig } from "./telemetry/TelemetryTypes";
import { MessageType, MessageHelper } from "./messaging/MessageHelper";
import { MessageCache } from "./messaging/MessageCache";
import { MessageListener } from "./messaging/MessageListener";

// default authority
const DEFAULT_AUTHORITY = "https://login.microsoftonline.com/common";

/**
 * Interface to handle iFrame generation, Popup Window creation and redirect handling
 */
declare global {
    interface Window {
        msal: Object;
        CustomEvent: CustomEvent;
        Event: Event;
        activeRenewals: {};
        renewStates: Array<string>;
        callbackMappedToRenewStates : {};
        promiseMappedToRenewStates: {};
        openedWindows: Array<Window>;
        requestType: string;
    }
}

/**
 * @hidden
 * @ignore
 * response_type from OpenIDConnect
 * References: https://openid.net/specs/oauth-v2-multiple-response-types-1_0.html & https://tools.ietf.org/html/rfc6749#section-4.2.1
 * Since we support only implicit flow in this library, we restrict the response_type support to only 'token' and 'id_token'
 *
 */
const ResponseTypes = {
    id_token: "id_token",
    token: "token",
    id_token_token: "id_token token"
};

/**
 * @hidden
 * @ignore
 */
export interface CacheResult {
    errorDesc: string;
    token: string;
    error: string;
}

/**
 * @hidden
 * @ignore
 * Data type to hold information about state returned from the server
 */
export type ResponseStateInfo = {
    state: string;
    stateMatch: boolean;
    requestType: string;
};

/**
 * A type alias for an authResponseCallback function.
 * {@link (authResponseCallback:type)}
 * @param authErr error created for failure cases
 * @param response response containing token strings in success cases, or just state value in error cases
 */
export type authResponseCallback = (authErr: AuthError, response?: AuthResponse) => void;

/**
 * A type alias for a tokenReceivedCallback function.
 * {@link (tokenReceivedCallback:type)}
 * @returns response of type {@link (AuthResponse:type)}
 * The function that will get the call back once this API is completed (either successfully or with a failure).
 */
export type tokenReceivedCallback = (response: AuthResponse) => void;

/**
 * A type alias for a errorReceivedCallback function.
 * {@link (errorReceivedCallback:type)}
 * @returns response of type {@link (AuthError:class)}
 * @returns {string} account state
 */
export type errorReceivedCallback = (authErr: AuthError, accountState: string) => void;

/**
 * top frame application calls this function to ack to proceed
 * @param message
 */
export type processIframeRedirectCallback = (url: string) => void;

/**
 * A type alias for a iframeRedirectCallback function.
 * {@link (iframeRedirectCallback:type)}
 * @returns response of type {@link (callback function)}
 * The function the top framed application listens to for a message from iframed application when consent is mandated.
 */
export type iframeRedirectCallback = (callback: processIframeRedirectCallback) => void;

/**
 * UserAgentApplication class
 *
 * Object Instance that the developer can use to make loginXX OR acquireTokenXX functions
 */
export class UserAgentApplication {

    // input Configuration by the developer/user
    private config: Configuration;

    // callbacks for token/error
    private authResponseCallback: authResponseCallback = null;
    private tokenReceivedCallback: tokenReceivedCallback = null;
    private errorReceivedCallback: errorReceivedCallback = null;

    // Added for readability as these params are very frequently used
    private logger: Logger;
    private clientId: string;
    private inCookie: boolean;
    private telemetryManager: TelemetryManager;

    // Cache and Account info referred across token grant flow
    protected cacheStorage: AuthCache;
    private account: Account;

    // state variables
    private silentAuthenticationState: string;
    private silentLogin: boolean;
    private redirectCallbacksSet: boolean;

    // message interface
    private messageCache: MessageCache;
    private messageListener: MessageListener;
    private iframeRedirectCallback: iframeRedirectCallback = null;

    // Authority Functionality
    protected authorityInstance: Authority;

    /**
     * setter for the authority URL
     * @param {string} authority
     */
    // If the developer passes an authority, create an instance
    public set authority(val) {
        this.authorityInstance = AuthorityFactory.CreateInstance(val, this.config.auth.validateAuthority);
    }

    /**
     * Method to manage the authority URL.
     *
     * @returns {string} authority
     */
    public get authority(): string {
        return this.authorityInstance.CanonicalAuthority;
    }

    /**
     * Get the current authority instance from the MSAL configuration object
     *
     * @returns {@link Authority} authority instance
     */
    public getAuthorityInstance(): Authority {
        return this.authorityInstance;
    }

    /**
     * @constructor
     * Constructor for the UserAgentApplication used to instantiate the UserAgentApplication object
     *
     * Important attributes in the Configuration object for auth are:
     * - clientID: the application ID of your application.
     * You can obtain one by registering your application with our Application registration portal : https://portal.azure.com/#blade/Microsoft_AAD_IAM/ActiveDirectoryMenuBlade/RegisteredAppsPreview
     * - authority: the authority URL for your application.
     *
     * In Azure AD, authority is a URL indicating the Azure active directory that MSAL uses to obtain tokens.
     * It is of the form https://login.microsoftonline.com/&lt;Enter_the_Tenant_Info_Here&gt;.
     * If your application supports Accounts in one organizational directory, replace "Enter_the_Tenant_Info_Here" value with the Tenant Id or Tenant name (for example, contoso.microsoft.com).
     * If your application supports Accounts in any organizational directory, replace "Enter_the_Tenant_Info_Here" value with organizations.
     * If your application supports Accounts in any organizational directory and personal Microsoft accounts, replace "Enter_the_Tenant_Info_Here" value with common.
     * To restrict support to Personal Microsoft accounts only, replace "Enter_the_Tenant_Info_Here" value with consumers.
     *
     *
     * In Azure B2C, authority is of the form https://&lt;instance&gt;/tfp/&lt;tenant&gt;/&lt;policyName&gt;/
     *
     * @param {@link (Configuration:type)} configuration object for the MSAL UserAgentApplication instance
     */
    constructor(configuration: Configuration) {

        // Set the Configuration
        this.config = buildConfiguration(configuration);

        // Set the callback boolean
        this.redirectCallbacksSet = false;

        this.logger = this.config.system.logger;
        this.clientId = this.config.auth.clientId;
        this.inCookie = this.config.cache.storeAuthStateInCookie;

        this.telemetryManager = this.getTelemetryManagerFromConfig(this.config.system.telemetry, this.clientId);

        // if no authority is passed, set the default: "https://login.microsoftonline.com/common"
        this.authority = this.config.auth.authority || DEFAULT_AUTHORITY;

        // cache keys msal - typescript throws an error if any value other than "localStorage" or "sessionStorage" is passed
        this.cacheStorage = new AuthCache(this.clientId, this.config.cache.cacheLocation, this.inCookie);

        // initialize the message interface
        this.messageCache = new MessageCache(this.cacheStorage);
        this.messageListener = new MessageListener(this.messageCache, this.logger, this.config.broker.embeddedFrameOrigin);

        // Initialize window handling code
        window.activeRenewals = {};
        window.renewStates = [];
        window.callbackMappedToRenewStates = { };
        window.promiseMappedToRenewStates = { };
        window.msal = this;

        const urlHash = window.location.hash;
        const urlContainsHash = UrlUtils.urlContainsHash(urlHash);

        // read the hash stored through the topframe in redirect by delegation flow
        const urlTopFrame = this.messageCache.read(MessageType.URL_TOP_FRAME);
        const cachedUrlHash = this.messageCache.read(MessageType.HASH);

        // On the server 302 - Redirect, handle this
        if (!this.config.framework.isAngular && urlContainsHash && !WindowUtils.isInIframe() && !WindowUtils.isInPopup()) {
            // REDIRECT_IFRAMES: if we are in topframe, store the hash in the cache
            if(urlTopFrame) {
                MessageHelper.handleTopFrameRedirect(this.messageCache, urlTopFrame, urlHash, this.logger);
            }
            else {
                this.handleAuthenticationResponse(urlHash);
            }
        }
        // REDIRECT_IFRAMES: Handle the auth response on reload if the topframe redirected on the iframed app's behalf and saved the hash
        else if (WindowUtils.isInIframe() && cachedUrlHash) {
            this.handleAuthenticationResponse(cachedUrlHash);
        }
    }

    // #region Redirect Callbacks
    /**
     * @hidden
     * @ignore
     * Set the callback functions for the redirect flow to send back the success or error object.
     * @param {@link (tokenReceivedCallback:type)} successCallback - Callback which contains the AuthResponse object, containing data from the server.
     * @param {@link (errorReceivedCallback:type)} errorCallback - Callback which contains a AuthError object, containing error data from either the server
     * or the library, depending on the origin of the error.
     */
    handleRedirectCallback(tokenReceivedCallback: tokenReceivedCallback, errorReceivedCallback: errorReceivedCallback): void;
    handleRedirectCallback(authCallback: authResponseCallback): void;
    handleRedirectCallback(authOrTokenCallback: authResponseCallback | tokenReceivedCallback, errorReceivedCallback?: errorReceivedCallback): void {
        if (!authOrTokenCallback) {
            this.redirectCallbacksSet = false;
            throw ClientConfigurationError.createInvalidCallbackObjectError(authOrTokenCallback);
        }

        // Set callbacks
        if (errorReceivedCallback) {
            this.tokenReceivedCallback = authOrTokenCallback as tokenReceivedCallback;
            this.errorReceivedCallback = errorReceivedCallback;
            this.logger.warning("This overload for callback is deprecated - please change the format of the callbacks to a single callback as shown: (err: AuthError, response: AuthResponse).");
        } else {
            this.authResponseCallback = authOrTokenCallback as authResponseCallback;
        }

        this.redirectCallbacksSet = true;

        // On the server 302 - Redirect, handle this
        if (!this.config.framework.isAngular) {
            const cachedHash = this.cacheStorage.getItem(TemporaryCacheKeys.URL_HASH);
            if (cachedHash) {
                this.processCallBack(cachedHash, null);
            }
        }
    }

    private authResponseHandler(interactionType: InteractionType, response: AuthResponse, resolve?: any) : void {
        if (interactionType === Constants.interactionTypeRedirect) {
            if (this.errorReceivedCallback) {
                this.tokenReceivedCallback(response);
            } else if (this.authResponseCallback) {
                this.authResponseCallback(null, response);
            }
        } else if (interactionType === Constants.interactionTypePopup) {
            resolve(response);
        } else {
            throw ClientAuthError.createInvalidInteractionTypeError();
        }
    }

    private authErrorHandler(interactionType: InteractionType, authErr: AuthError, response: AuthResponse, reject?: any) : void {
        if (interactionType === Constants.interactionTypeRedirect) {
            if (this.errorReceivedCallback) {
                this.errorReceivedCallback(authErr, response.accountState);
            } else {
                this.authResponseCallback(authErr, response);
            }
        } else if (interactionType === Constants.interactionTypePopup) {
            reject(authErr);
        } else {
            throw ClientAuthError.createInvalidInteractionTypeError();
        }
    }

    /**
     * Call back registered by the top frame to notify the user for iframed application redirect requests
     * @param iframeRedirectCallback
     */
    handleRedirectInIframes(iframeRedirectCallback: iframeRedirectCallback) {
        if(iframeRedirectCallback) {
            this.messageListener.setCallBack(true, iframeRedirectCallback);
        }
    }

    // #endregion
    /**
     * Use when initiating the login process by redirecting the user's browser to the authorization endpoint.
     * @param {@link (AuthenticationParameters:type)}
     */
    loginRedirect(request?: AuthenticationParameters): void {
        // Throw error if callbacks are not set before redirect
        if (!this.redirectCallbacksSet) {
            throw ClientConfigurationError.createRedirectCallbacksNotSetError();
        }
        this.acquireTokenInteractive(Constants.interactionTypeRedirect, true, request);
    }

    /**
     * Use when you want to obtain an access_token for your API by redirecting the user's browser window to the authorization endpoint.
     * @param {@link (AuthenticationParameters:type)}
     *
     * To renew idToken, please pass clientId as the only scope in the Authentication Parameters
     */
    acquireTokenRedirect(request: AuthenticationParameters): void {
        if (!request) {
            throw ClientConfigurationError.createEmptyRequestError();
        }

        // Throw error if callbacks are not set before redirect
        if (!this.redirectCallbacksSet) {
            throw ClientConfigurationError.createRedirectCallbacksNotSetError();
        }
        this.acquireTokenInteractive(Constants.interactionTypeRedirect, false, request);
    }

    /**
     * Use when initiating the login process via opening a popup window in the user's browser
     *
     * @param {@link (AuthenticationParameters:type)}
     *
     * @returns {Promise.<AuthResponse>} - a promise that is fulfilled when this function has completed, or rejected if an error was raised. Returns the {@link AuthResponse} object
     */
    loginPopup(request?: AuthenticationParameters): Promise<AuthResponse> {
        return new Promise<AuthResponse>((resolve, reject) => {
            this.acquireTokenInteractive(Constants.interactionTypePopup, true, request, resolve, reject);
        });
    }

    /**
     * Use when you want to obtain an access_token for your API via opening a popup window in the user's browser
     * @param {@link AuthenticationParameters}
     *
     * To renew idToken, please pass clientId as the only scope in the Authentication Parameters
     * @returns {Promise.<AuthResponse>} - a promise that is fulfilled when this function has completed, or rejected if an error was raised. Returns the {@link AuthResponse} object
     */
    acquireTokenPopup(request: AuthenticationParameters): Promise<AuthResponse> {
        if (!request) {
            throw ClientConfigurationError.createEmptyRequestError();
        }

        return new Promise<AuthResponse>((resolve, reject) => {
            this.acquireTokenInteractive(Constants.interactionTypePopup, false, request, resolve, reject);
        });
    }

    // #region Acquire Token

    /**
     * Use when initiating the login process or when you want to obtain an access_token for your API,
     * either by redirecting the user's browser window to the authorization endpoint or via opening a popup window in the user's browser.
     * @param {@link (AuthenticationParameters:type)}
     *
     * To renew idToken, please pass clientId as the only scope in the Authentication Parameters
     */
    private acquireTokenInteractive(interactionType: InteractionType, isLoginCall: boolean, request?: AuthenticationParameters, resolve?: any, reject?: any): void {

        const interactionProgress = this.cacheStorage.getItem(TemporaryCacheKeys.INTERACTION_STATUS);

        // If already in progress, do not proceed
        if (interactionProgress === RequestStatus.IN_PROGRESS) {
            const thrownError = isLoginCall ? ClientAuthError.createLoginInProgressError() : ClientAuthError.createAcquireTokenInProgressError();
            const stateOnlyResponse = buildResponseStateOnly(this.getAccountState(request && request.state));
            this.authErrorHandler(interactionType,
                thrownError,
                stateOnlyResponse,
                reject);
            return;
        }

        // if extraScopesToConsent is passed in loginCall, append them to the login request
        const scopes: Array<string> = isLoginCall ? this.appendScopes(request) : request.scopes;

        // Validate and filter scopes (the validate function will throw if validation fails)
        this.validateInputScope(scopes, !isLoginCall);

        // Get the account object if a session exists
        const account: Account = (request && request.account && !isLoginCall) ? request.account : this.getAccount();

        // If no session exists, prompt the user to login.
        if (!account && !ServerRequestParameters.isSSOParam(request)) {
            if (isLoginCall) {
                // extract ADAL id_token if exists
                const adalIdToken = this.extractADALIdToken();

                // silent login if ADAL id_token is retrieved successfully - SSO
                if (adalIdToken && !scopes) {
                    this.logger.info("ADAL's idToken exists. Extracting login information from ADAL's idToken ");
                    const tokenRequest: AuthenticationParameters = this.buildIDTokenRequest(request);

                    this.silentLogin = true;
                    this.acquireTokenSilent(tokenRequest).then(response => {
                        this.silentLogin = false;
                        this.logger.info("Unified cache call is successful");

                        this.authResponseHandler(interactionType, response, resolve);
                        return;
                    }, (error) => {
                        this.silentLogin = false;
                        this.logger.error("Error occurred during unified cache ATS: " + error);

                        // proceed to login since ATS failed
                        this.acquireTokenHelper(null, interactionType, isLoginCall, request, scopes, resolve, reject);
                    });
                }
                // No ADAL token found, proceed to login
                else {
                    this.acquireTokenHelper(null, interactionType, isLoginCall, request, scopes, resolve, reject);
                }
            }
            // AcquireToken call, but no account or context given, so throw error
            else {
                this.logger.info("User login is required");
                throw ClientAuthError.createUserLoginRequiredError();
            }
        }
        // User session exists
        else {
            this.acquireTokenHelper(account, interactionType, isLoginCall, request, scopes, resolve, reject);
        }
    }

    /**
     * @hidden
     * @ignore
     * Helper function to acquireToken
     *
     */
    private acquireTokenHelper(account: Account, interactionType: InteractionType, isLoginCall: boolean, request?: AuthenticationParameters, scopes?: Array<string>, resolve?: any, reject?: any): void {
    // Track the acquireToken progress
        this.cacheStorage.setItem(TemporaryCacheKeys.INTERACTION_STATUS, RequestStatus.IN_PROGRESS);
        const scope = scopes ? scopes.join(" ").toLowerCase() : this.clientId.toLowerCase();

        let serverAuthenticationRequest: ServerRequestParameters;
        const acquireTokenAuthority = (request && request.authority) ? AuthorityFactory.CreateInstance(request.authority, this.config.auth.validateAuthority) : this.authorityInstance;

        let popUpWindow: Window;
        if (interactionType === Constants.interactionTypePopup) {
            // Generate a popup window
            try {
                popUpWindow = this.openPopup("about:blank", "msal", Constants.popUpWidth, Constants.popUpHeight);

                // Push popup window handle onto stack for tracking
                WindowUtils.trackPopup(popUpWindow);
            } catch (e) {
                this.cacheStorage.setItem(TemporaryCacheKeys.INTERACTION_STATUS, RequestStatus.CANCELLED);

                this.logger.info(ClientAuthErrorMessage.popUpWindowError.code + ":" + ClientAuthErrorMessage.popUpWindowError.desc);
                this.cacheStorage.setItem(PersistentCacheKeys.ERROR, ClientAuthErrorMessage.popUpWindowError.code);
                this.cacheStorage.setItem(PersistentCacheKeys.ERROR_DESC, ClientAuthErrorMessage.popUpWindowError.desc);
                if (reject) {
                    reject(ClientAuthError.createPopupWindowError());
                }
            }

            if (!popUpWindow) {
                return;
            }
        }

        acquireTokenAuthority.resolveEndpointsAsync().then(async () => {
            // On Fulfillment
            const responseType: string = isLoginCall ? ResponseTypes.id_token : this.getTokenType(account, scopes, false);
            let loginStartPage: string;

            if (isLoginCall) {
                // if the user sets the login start page - angular only??
                loginStartPage = this.cacheStorage.getItem(TemporaryCacheKeys.ANGULAR_LOGIN_REQUEST);
                if (!loginStartPage || loginStartPage === "") {
                    loginStartPage = window.location.href;
                } else {
                    this.cacheStorage.setItem(TemporaryCacheKeys.ANGULAR_LOGIN_REQUEST, "");
                }
            }

            serverAuthenticationRequest = new ServerRequestParameters(
                acquireTokenAuthority,
                this.clientId,
                scopes,
                responseType,
                this.getRedirectUri(),
                request && request.state
            );

            this.updateCacheEntries(serverAuthenticationRequest, account, loginStartPage);

            // populate QueryParameters (sid/login_hint/domain_hint) and any other extraQueryParameters set by the developer
            serverAuthenticationRequest.populateQueryParams(account, request);

            // Construct urlNavigate
            const urlNavigate = UrlUtils.createNavigateUrl(serverAuthenticationRequest) + Constants.response_mode_fragment;

            // set state in cache
            if (interactionType === Constants.interactionTypeRedirect) {
                if (!isLoginCall) {
                    this.cacheStorage.setItem(TemporaryCacheKeys.STATE_ACQ_TOKEN, serverAuthenticationRequest.state, this.inCookie);
                }
            } else if (interactionType === Constants.interactionTypePopup) {
                window.renewStates.push(serverAuthenticationRequest.state);
                window.requestType = isLoginCall ? Constants.login : Constants.renewToken;

                // Register callback to capture results from server
                this.registerCallback(serverAuthenticationRequest.state, scope, resolve, reject);
            } else {
                throw ClientAuthError.createInvalidInteractionTypeError();
            }

            // IFRAMEDAPPS: if we are redirecting in an iframe, post a message to the topFrame
            if(WindowUtils.isInIframe() && !popUpWindow) {
                MessageHelper.redirectDelegationRequest(this.messageCache, urlNavigate, this.config.broker.topFrameOrigin);
            }
            else {
                // prompt user for interaction
                WindowUtils.navigateWindow(urlNavigate, this.logger, popUpWindow);
            }

            // popUpWindow will be null for redirects, so we dont need to attempt to monitor the window
            if (popUpWindow) {
                const hash = await WindowUtils.monitorWindowForHash(popUpWindow, this.config.system.loadFrameTimeout, urlNavigate);
                if (hash) {
                    // Hash found
                    this.handleAuthenticationResponse(hash);

                    // Request completed successfully, set to completed
                    this.cacheStorage.setItem(TemporaryCacheKeys.INTERACTION_STATUS, RequestStatus.COMPLETED);
                    this.logger.info("Closing popup window");

                    // TODO: Check how this can be extracted for any framework specific code?
                    if (this.config.framework.isAngular) {
                        this.broadcast("msal:popUpHashChanged", hash);
                        WindowUtils.closePopups();
                    }
                } else {
                    // Window closed
                    if (reject) {
                        reject(ClientAuthError.createUserCancelledError());
                    }

                    if (this.config.framework.isAngular) {
                        this.broadcast("msal:popUpClosed", ClientAuthErrorMessage.userCancelledError.code + Constants.resourceDelimiter + ClientAuthErrorMessage.userCancelledError.desc);
                        return;
                    }

                    // Request failed, set to canceled
                    this.cacheStorage.setItem(TemporaryCacheKeys.INTERACTION_STATUS, RequestStatus.CANCELLED);
                }
            }

        }).catch((err) => {
            this.logger.warning("could not resolve endpoints");
            this.authErrorHandler(interactionType, ClientAuthError.createEndpointResolutionError(err.toString), buildResponseStateOnly(request.state), reject);
            if (popUpWindow) {
                popUpWindow.close();
            }
        });
    }

    /**
     * Use this function to obtain a token before every call to the API / resource provider
     *
     * MSAL return's a cached token when available
     * Or it send's a request to the STS to obtain a new token using a hidden iframe.
     *
     * @param {@link AuthenticationParameters}
     *
     * To renew idToken, please pass clientId as the only scope in the Authentication Parameters
     * @returns {Promise.<AuthResponse>} - a promise that is fulfilled when this function has completed, or rejected if an error was raised. Returns the {@link AuthResponse} object
     *
     */
    acquireTokenSilent(request: AuthenticationParameters): Promise<AuthResponse> {
        if (!request) {
            throw ClientConfigurationError.createEmptyRequestError();
        }
        return new Promise<AuthResponse>((resolve, reject) => {

            // Validate and filter scopes (the validate function will throw if validation fails)
            this.validateInputScope(request.scopes, true);

            const scope = request.scopes.join(" ").toLowerCase();

            // if the developer passes an account, give that account the priority
            const account: Account = request.account || this.getAccount();

            // extract if there is an adalIdToken stashed in the cache
            const adalIdToken = this.cacheStorage.getItem(Constants.adalIdToken);

            // if there is no account logged in and no login_hint/sid is passed in the request
            if (!account && !(request.sid  || request.loginHint) && StringUtils.isEmpty(adalIdToken) ) {
                this.logger.info("User login is required");
                return reject(ClientAuthError.createUserLoginRequiredError());
            }

            const responseType = this.getTokenType(account, request.scopes, true);

            const serverAuthenticationRequest = new ServerRequestParameters(
                AuthorityFactory.CreateInstance(request.authority, this.config.auth.validateAuthority),
                this.clientId,
                request.scopes,
                responseType,
                this.getRedirectUri(),
                request && request.state
            );
            // populate QueryParameters (sid/login_hint/domain_hint) and any other extraQueryParameters set by the developer
            if (ServerRequestParameters.isSSOParam(request) || account) {
                serverAuthenticationRequest.populateQueryParams(account, request);
            }
            // if user didn't pass login_hint/sid and adal's idtoken is present, extract the login_hint from the adalIdToken
            else if (!account && !StringUtils.isEmpty(adalIdToken)) {
                // if adalIdToken exists, extract the SSO info from the same
                const adalIdTokenObject = TokenUtils.extractIdToken(adalIdToken);
                this.logger.verbose("ADAL's idToken exists. Extracting login information from ADAL's idToken ");
                serverAuthenticationRequest.populateQueryParams(account, null, adalIdTokenObject);
            }
            const userContainedClaims = request.claimsRequest || serverAuthenticationRequest.claimsValue;

            let authErr: AuthError;
            let cacheResultResponse;

            if (!userContainedClaims && !request.forceRefresh) {
                try {
                    cacheResultResponse = this.getCachedToken(serverAuthenticationRequest, account);
                } catch (e) {
                    authErr = e;
                }
            }

            // resolve/reject based on cacheResult
            if (cacheResultResponse) {
                this.logger.info("Token is already in cache for scope:" + scope);
                resolve(cacheResultResponse);
                return null;
            }
            else if (authErr) {
                this.logger.infoPii(authErr.errorCode + ":" + authErr.errorMessage);
                reject(authErr);
                return null;
            }
            // else proceed with login
            else {
                let logMessage;
                if (userContainedClaims) {
                    logMessage = "Skipped cache lookup since claims were given.";
                } else if (request.forceRefresh) {
                    logMessage = "Skipped cache lookup since request.forceRefresh option was set to true";
                } else {
                    logMessage = "Token is not in cache for scope:" + scope;
                }
                this.logger.verbose(logMessage);

                // Cache result can return null if cache is empty. In that case, set authority to default value if no authority is passed to the api.
                if (!serverAuthenticationRequest.authorityInstance) {
                    serverAuthenticationRequest.authorityInstance = request.authority ? AuthorityFactory.CreateInstance(request.authority, this.config.auth.validateAuthority) : this.authorityInstance;
                }
                // cache miss
                return serverAuthenticationRequest.authorityInstance.resolveEndpointsAsync()
                    .then(() => {
                        /*
                         * refresh attempt with iframe
                         * Already renewing for this scope, callback when we get the token.
                         */
                        if (window.activeRenewals[scope]) {
                            this.logger.verbose("Renew token for scope: " + scope + " is in progress. Registering callback");
                            // Active renewals contains the state for each renewal.
                            this.registerCallback(window.activeRenewals[scope], scope, resolve, reject);
                        }
                        else {
                            if (request.scopes && request.scopes.indexOf(this.clientId) > -1 && request.scopes.length === 1) {
                                /*
                                 * App uses idToken to send to api endpoints
                                 * Default scope is tracked as clientId to store this token
                                 */
                                this.logger.verbose("renewing idToken");
                                this.silentLogin = true;
                                this.renewIdToken(request.scopes, resolve, reject, account, serverAuthenticationRequest);
                            } else {
                                // renew access token
                                this.logger.verbose("renewing accesstoken");
                                this.renewToken(request.scopes, resolve, reject, account, serverAuthenticationRequest);
                            }
                        }
                    }).catch((err) => {
                        this.logger.warning("could not resolve endpoints");
                        reject(ClientAuthError.createEndpointResolutionError(err.toString()));
                        return null;
                    });
            }
        });
    }

    // #endregion

    // #region Popup Window Creation

    /**
     * @hidden
     *
     * Configures popup window for login.
     *
     * @param urlNavigate
     * @param title
     * @param popUpWidth
     * @param popUpHeight
     * @ignore
     * @hidden
     */
    private openPopup(urlNavigate: string, title: string, popUpWidth: number, popUpHeight: number) {
        try {
            /**
             * adding winLeft and winTop to account for dual monitor
             * using screenLeft and screenTop for IE8 and earlier
             */
            const winLeft = window.screenLeft ? window.screenLeft : window.screenX;
            const winTop = window.screenTop ? window.screenTop : window.screenY;
            /**
             * window.innerWidth displays browser window"s height and width excluding toolbars
             * using document.documentElement.clientWidth for IE8 and earlier
             */
            const width = window.innerWidth || document.documentElement.clientWidth || document.body.clientWidth;
            const height = window.innerHeight || document.documentElement.clientHeight || document.body.clientHeight;
            const left = ((width / 2) - (popUpWidth / 2)) + winLeft;
            const top = ((height / 2) - (popUpHeight / 2)) + winTop;

            // open the window
            const popupWindow = window.open(urlNavigate, title, "width=" + popUpWidth + ", height=" + popUpHeight + ", top=" + top + ", left=" + left);
            if (!popupWindow) {
                throw ClientAuthError.createPopupWindowError();
            }
            if (popupWindow.focus) {
                popupWindow.focus();
            }

            return popupWindow;
        } catch (e) {
            this.logger.error("error opening popup " + e.message);
            this.cacheStorage.setItem(TemporaryCacheKeys.INTERACTION_STATUS, RequestStatus.CANCELLED);
            throw ClientAuthError.createPopupWindowError(e.toString());
        }
    }

    // #endregion

    // #region Iframe Management

    /**
     * @hidden
     * Calling _loadFrame but with a timeout to signal failure in loadframeStatus. Callbacks are left.
     * registered when network errors occur and subsequent token requests for same resource are registered to the pending request.
     * @ignore
     */
    private async loadIframeTimeout(urlNavigate: string, frameName: string, scope: string): Promise<void> {
        // set iframe session to pending
        const expectedState = window.activeRenewals[scope];
        this.logger.verbose("Set loading state to pending for: " + scope + ":" + expectedState);
        this.cacheStorage.setItem(TemporaryCacheKeys.RENEW_STATUS + expectedState, RequestStatus.IN_PROGRESS);
        setTimeout(() => {
            if (this.cacheStorage.getItem(TemporaryCacheKeys.RENEW_STATUS + expectedState) === RequestStatus.IN_PROGRESS) {
                // fail the iframe session if it's in pending state
                this.logger.verbose("Loading frame has timed out after: " + (this.config.system.loadFrameTimeout / 1000) + " seconds for scope " + scope + ":" + expectedState);
                // Error after timeout
                if (expectedState && window.callbackMappedToRenewStates[expectedState]) {
                    window.callbackMappedToRenewStates[expectedState](null, ClientAuthError.createTokenRenewalTimeoutError(urlNavigate));
                }

                this.cacheStorage.setItem(TemporaryCacheKeys.RENEW_STATUS + expectedState, RequestStatus.CANCELLED);
            }
        }, this.config.system.loadFrameTimeout);

        const iframe = await WindowUtils.loadFrame(urlNavigate, frameName, this.config.system.navigateFrameWait, this.logger);
        const hash = await WindowUtils.monitorWindowForHash(iframe.contentWindow, this.config.system.loadFrameTimeout, urlNavigate);
        if (hash) {
            this.handleAuthenticationResponse(hash);
        }
        WindowUtils.removeHiddenIframe(iframe);
    }

    // #endregion

    // #region General Helpers

    /**
     * @hidden
<<<<<<< HEAD
=======
     * Used to redirect the browser to the STS authorization endpoint
     * @param {string} urlNavigate - URL of the authorization endpoint
     */
    private navigateWindow(urlNavigate: string, popupWindow?: Window) {
        // Navigate if valid URL
        if (urlNavigate && !StringUtils.isEmpty(urlNavigate)) {
            const navigateWindow: Window = popupWindow ? popupWindow : window;
            const logMessage: string = popupWindow ? "Navigated Popup window to:" + urlNavigate : "Navigate to:" + urlNavigate;
            this.logger.infoPii(logMessage);
            navigateWindow.location.assign(urlNavigate);
        }
        else {
            this.logger.info("Navigate url is empty");
            throw AuthError.createUnexpectedError("Navigate url is empty");
        }
    }

    /**
     * @hidden
>>>>>>> 3e04b052
     * Used to add the developer requested callback to the array of callbacks for the specified scopes. The updated array is stored on the window object
     * @param {string} expectedState - Unique state identifier (guid).
     * @param {string} scope - Developer requested permissions. Not all scopes are guaranteed to be included in the access token returned.
     * @param {Function} resolve - The resolve function of the promise object.
     * @param {Function} reject - The reject function of the promise object.
     * @ignore
     */
    private registerCallback(expectedState: string, scope: string, resolve: Function, reject: Function): void {
        // track active renewals
        window.activeRenewals[scope] = expectedState;

        // initialize callbacks mapped array
        if (!window.promiseMappedToRenewStates[expectedState]) {
            window.promiseMappedToRenewStates[expectedState] = [];
        }
        // indexing on the current state, push the callback params to callbacks mapped
        window.promiseMappedToRenewStates[expectedState].push({ resolve: resolve, reject: reject });

        // Store the server response in the current window??
        if (!window.callbackMappedToRenewStates[expectedState]) {
            window.callbackMappedToRenewStates[expectedState] =
      (response: AuthResponse, error: AuthError) => {
          // reset active renewals
          window.activeRenewals[scope] = null;

          // for all promiseMappedtoRenewStates for a given 'state' - call the reject/resolve with error/token respectively
          for (let i = 0; i < window.promiseMappedToRenewStates[expectedState].length; ++i) {
              try {
                  if (error) {
                      window.promiseMappedToRenewStates[expectedState][i].reject(error);
                  } else if (response) {
                      window.promiseMappedToRenewStates[expectedState][i].resolve(response);
                  } else {
                      throw AuthError.createUnexpectedError("Error and response are both null");
                  }
              } catch (e) {
                  this.logger.warning(e);
              }
          }

          // reset
          window.promiseMappedToRenewStates[expectedState] = null;
          window.callbackMappedToRenewStates[expectedState] = null;
      };
        }
    }

    // #endregion

    // #region Logout

    /**
     * Use to log out the current user, and redirect the user to the postLogoutRedirectUri.
     * Default behaviour is to redirect the user to `window.location.href`.
     */
    logout(): void {
        this.clearCache();
        this.account = null;
        let logout = "";
        if (this.getPostLogoutRedirectUri()) {
            logout = "post_logout_redirect_uri=" + encodeURIComponent(this.getPostLogoutRedirectUri());
        }
        this.authorityInstance.resolveEndpointsAsync().then(authority => {
            const urlNavigate = authority.EndSessionEndpoint
                ? `${authority.EndSessionEndpoint}?${logout}`
                : `${this.authority}oauth2/v2.0/logout?${logout}`;
            WindowUtils.navigateWindow(urlNavigate, this.logger);
        });
    }

    /**
     * @hidden
     * Clear all access tokens in the cache.
     * @ignore
     */
    protected clearCache(): void {
        window.renewStates = [];
        const accessTokenItems = this.cacheStorage.getAllAccessTokens(Constants.clientId, Constants.homeAccountIdentifier);
        for (let i = 0; i < accessTokenItems.length; i++) {
            this.cacheStorage.removeItem(JSON.stringify(accessTokenItems[i].key));
        }
        this.cacheStorage.resetCacheItems();
        this.cacheStorage.clearMsalCookie();
    }

    /**
     * @hidden
     * Clear a given access token from the cache.
     *
     * @param accessToken
     */
    protected clearCacheForScope(accessToken: string) {
        const accessTokenItems = this.cacheStorage.getAllAccessTokens(Constants.clientId, Constants.homeAccountIdentifier);
        for (let i = 0; i < accessTokenItems.length; i++) {
            const token = accessTokenItems[i];
            if (token.value.accessToken === accessToken) {
                this.cacheStorage.removeItem(JSON.stringify(token.key));
            }
        }
    }

    // #endregion

    // #region Response

    /**
     * @hidden
     * @ignore
     * Checks if the redirect response is received from the STS. In case of redirect, the url fragment has either id_token, access_token or error.
     * @param {string} hash - Hash passed from redirect page.
     * @returns {Boolean} - true if response contains id_token, access_token or error, false otherwise.
     */
    isCallback(hash: string): boolean {
        this.logger.info("isCallback will be deprecated in favor of urlContainsHash in MSAL.js v2.0.");
        return UrlUtils.urlContainsHash(hash);
    }

    /**
     * @hidden
     * Used to call the constructor callback with the token/error
     * @param {string} [hash=window.location.hash] - Hash fragment of Url.
     */
    private processCallBack(hash: string, stateInfo: ResponseStateInfo, parentCallback?: Function): void {
        this.logger.info("Processing the callback from redirect response");
        // get the state info from the hash
        if (!stateInfo) {
            stateInfo = this.getResponseState(hash);
        }

        let response : AuthResponse;
        let authErr : AuthError;
        // Save the token info from the hash
        try {
            response = this.saveTokenFromHash(hash, stateInfo);
        } catch (err) {
            authErr = err;
        }

        // remove hash from the cache
        this.cacheStorage.removeItem(TemporaryCacheKeys.URL_HASH);

        try {
            // Clear the cookie in the hash
            this.cacheStorage.clearMsalCookie(stateInfo.state);
            const accountState: string = this.getAccountState(stateInfo.state);
            if (response) {
                if ((stateInfo.requestType === Constants.renewToken) || response.accessToken) {
                    if (window.parent !== window) {
                        this.logger.verbose("Window is in iframe, acquiring token silently");
                    } else {
                        this.logger.verbose("acquiring token interactive in progress");
                    }
                    response.tokenType = ServerHashParamKeys.ACCESS_TOKEN;
                }
                else if (stateInfo.requestType === Constants.login) {
                    response.tokenType = ServerHashParamKeys.ID_TOKEN;
                }
                if (!parentCallback) {
                    this.authResponseHandler(Constants.interactionTypeRedirect, response);
                    return;
                }
            } else if (!parentCallback) {
                this.authErrorHandler(Constants.interactionTypeRedirect, authErr, buildResponseStateOnly(accountState));
                return;
            }

            parentCallback(response, authErr);
        } catch (err) {
            this.logger.error("Error occurred in token received callback function: " + err);
            throw ClientAuthError.createErrorInCallbackFunction(err.toString());
        }
    }

    /**
     * @hidden
     * This method must be called for processing the response received from the STS. It extracts the hash, processes the token or error information and saves it in the cache. It then
     * calls the registered callbacks in case of redirect or resolves the promises with the result.
     * @param {string} [hash=window.location.hash] - Hash fragment of Url.
     */
    private handleAuthenticationResponse(hash: string): void {
        // retrieve the hash
        const locationHash = hash || window.location.hash;

        // Check if the current flow is popup or hidden iframe
        const iframeWithHash = WindowUtils.getIframeWithHash(locationHash);
        const popUpWithHash = WindowUtils.getPopUpWithHash(locationHash);
        const isPopupOrIframe = !!(iframeWithHash || popUpWithHash);

        // if (window.parent !== window), by using self, window.parent becomes equal to window in getResponseState method specifically
        const stateInfo = this.getResponseState(locationHash);

        let tokenResponseCallback: (response: AuthResponse, error: AuthError) => void = null;

        this.logger.info("Returned from redirect url");
        // If parent window is the msal instance which opened the current window (iframe)
        if (isPopupOrIframe) {
            tokenResponseCallback = window.callbackMappedToRenewStates[stateInfo.state];
        } else {
            // Redirect cases
            tokenResponseCallback = null;
            // if set to navigate to loginRequest page post login
            if (this.config.auth.navigateToLoginRequestUrl) {
                this.cacheStorage.setItem(TemporaryCacheKeys.URL_HASH, locationHash);
                if (window.parent === window) {
                    const loginRequestUrl = this.cacheStorage.getItem(TemporaryCacheKeys.LOGIN_REQUEST, this.inCookie);

                    // Redirect to home page if login request url is null (real null or the string null)
                    if (!loginRequestUrl || loginRequestUrl === "null") {
                        this.logger.error("Unable to get valid login request url from cache, redirecting to home page");
                        window.location.href = "/";
                    } else {
                        window.location.href = loginRequestUrl;
                    }
                }
                return;
            }
            else {
                window.location.hash = "";
            }

            if (!this.redirectCallbacksSet) {
                // We reached this point too early - cache hash, return and process in handleRedirectCallbacks
                this.cacheStorage.setItem(TemporaryCacheKeys.URL_HASH, locationHash);
                return;
            }
        }

        this.processCallBack(locationHash, stateInfo, tokenResponseCallback);

        // If current window is opener, close all windows
        if (isPopupOrIframe) {
            WindowUtils.closePopups();
        }
    }

    /**
     * @hidden
     * Creates a stateInfo object from the URL fragment and returns it.
     * @param {string} hash  -  Hash passed from redirect page
     * @returns {TokenResponse} an object created from the redirect response from AAD comprising of the keys - parameters, requestType, stateMatch, stateResponse and valid.
     * @ignore
     */
    protected getResponseState(hash: string): ResponseStateInfo {
        const parameters = UrlUtils.deserializeHash(hash);
        let stateResponse: ResponseStateInfo;
        if (!parameters) {
            throw AuthError.createUnexpectedError("Hash was not parsed correctly.");
        }
        if (parameters.hasOwnProperty("state")) {
            stateResponse = {
                requestType: Constants.unknown,
                state: parameters.state,
                stateMatch: false
            };
        } else {
            throw AuthError.createUnexpectedError("Hash does not contain state.");
        }
        /*
         * async calls can fire iframe and login request at the same time if developer does not use the API as expected
         * incoming callback needs to be looked up to find the request type
         */

        // loginRedirect
        if (stateResponse.state === this.cacheStorage.getItem(TemporaryCacheKeys.STATE_LOGIN, this.inCookie) || stateResponse.state === this.silentAuthenticationState) { // loginRedirect
            stateResponse.requestType = Constants.login;
            stateResponse.stateMatch = true;
            return stateResponse;
        }
        // acquireTokenRedirect
        else if (stateResponse.state === this.cacheStorage.getItem(TemporaryCacheKeys.STATE_ACQ_TOKEN, this.inCookie)) { // acquireTokenRedirect
            stateResponse.requestType = Constants.renewToken;
            stateResponse.stateMatch = true;
            return stateResponse;
        }

        // external api requests may have many renewtoken requests for different resource
        if (!stateResponse.stateMatch) {
            stateResponse.requestType = window.requestType;
            const statesInParentContext = window.renewStates;
            for (let i = 0; i < statesInParentContext.length; i++) {
                if (statesInParentContext[i] === stateResponse.state) {
                    stateResponse.stateMatch = true;
                    break;
                }
            }
        }

        return stateResponse;
    }

    // #endregion

    // #region Token Processing (Extract to TokenProcessing.ts)

    /**
     * @hidden
     * Used to get token for the specified set of scopes from the cache
     * @param {@link ServerRequestParameters} - Request sent to the STS to obtain an id_token/access_token
     * @param {Account} account - Account for which the scopes were requested
     */
    private getCachedToken(serverAuthenticationRequest: ServerRequestParameters, account: Account): AuthResponse {
        let accessTokenCacheItem: AccessTokenCacheItem = null;
        const scopes = serverAuthenticationRequest.scopes;

        // filter by clientId and account
        const tokenCacheItems = this.cacheStorage.getAllAccessTokens(this.clientId, account ? account.homeAccountIdentifier : null);

        // No match found after initial filtering
        if (tokenCacheItems.length === 0) {
            return null;
        }

        const filteredItems: Array<AccessTokenCacheItem> = [];

        // if no authority passed
        if (!serverAuthenticationRequest.authority) {
            // filter by scope
            for (let i = 0; i < tokenCacheItems.length; i++) {
                const cacheItem = tokenCacheItems[i];
                const cachedScopes = cacheItem.key.scopes.split(" ");
                if (ScopeSet.containsScope(cachedScopes, scopes)) {
                    filteredItems.push(cacheItem);
                }
            }

            // if only one cached token found
            if (filteredItems.length === 1) {
                accessTokenCacheItem = filteredItems[0];
                serverAuthenticationRequest.authorityInstance = AuthorityFactory.CreateInstance(accessTokenCacheItem.key.authority, this.config.auth.validateAuthority);
            }
            // if more than one cached token is found
            else if (filteredItems.length > 1) {
                throw ClientAuthError.createMultipleMatchingTokensInCacheError(scopes.toString());
            }
            // if no match found, check if there was a single authority used
            else {
                const authorityList = this.getUniqueAuthority(tokenCacheItems, "authority");
                if (authorityList.length > 1) {
                    throw ClientAuthError.createMultipleAuthoritiesInCacheError(scopes.toString());
                }

                serverAuthenticationRequest.authorityInstance = AuthorityFactory.CreateInstance(authorityList[0], this.config.auth.validateAuthority);
            }
        }
        // if an authority is passed in the API
        else {
            // filter by authority and scope
            for (let i = 0; i < tokenCacheItems.length; i++) {
                const cacheItem = tokenCacheItems[i];
                const cachedScopes = cacheItem.key.scopes.split(" ");
                if (ScopeSet.containsScope(cachedScopes, scopes) && UrlUtils.CanonicalizeUri(cacheItem.key.authority) === serverAuthenticationRequest.authority) {
                    filteredItems.push(cacheItem);
                }
            }
            // no match
            if (filteredItems.length === 0) {
                return null;
            }
            // if only one cachedToken Found
            else if (filteredItems.length === 1) {
                accessTokenCacheItem = filteredItems[0];
            }
            else {
                // if more than one cached token is found
                throw ClientAuthError.createMultipleMatchingTokensInCacheError(scopes.toString());
            }
        }

        if (accessTokenCacheItem != null) {
            const expired = Number(accessTokenCacheItem.value.expiresIn);
            // If expiration is within offset, it will force renew
            const offset = this.config.system.tokenRenewalOffsetSeconds || 300;
            if (expired && (expired > TimeUtils.now() + offset)) {
                const idTokenObj = new IdToken(accessTokenCacheItem.value.idToken);
                if (!account) {
                    account = this.getAccount();
                    if (!account) {
                        throw AuthError.createUnexpectedError("Account should not be null here.");
                    }
                }
                const aState = this.getAccountState(serverAuthenticationRequest.state);
                const response : AuthResponse = {
                    uniqueId: "",
                    tenantId: "",
                    tokenType: (accessTokenCacheItem.value.idToken === accessTokenCacheItem.value.accessToken) ? ServerHashParamKeys.ID_TOKEN : ServerHashParamKeys.ACCESS_TOKEN,
                    idToken: idTokenObj,
                    idTokenClaims: idTokenObj.claims,
                    accessToken: accessTokenCacheItem.value.accessToken,
                    scopes: accessTokenCacheItem.key.scopes.split(" "),
                    expiresOn: new Date(expired * 1000),
                    account: account,
                    accountState: aState
                };
                ResponseUtils.setResponseIdToken(response, idTokenObj);
                return response;
            } else {
                this.cacheStorage.removeItem(JSON.stringify(filteredItems[0].key));
                return null;
            }
        } else {
            return null;
        }
    }

    /**
     * @hidden
     * Used to get a unique list of authorities from the cache
     * @param {Array<AccessTokenCacheItem>}  accessTokenCacheItems - accessTokenCacheItems saved in the cache
     * @ignore
     */
    private getUniqueAuthority(accessTokenCacheItems: Array<AccessTokenCacheItem>, property: string): Array<string> {
        const authorityList: Array<string> = [];
        const flags: Array<string> = [];
        accessTokenCacheItems.forEach(element => {
            if (element.key.hasOwnProperty(property) && (flags.indexOf(element.key[property]) === -1)) {
                flags.push(element.key[property]);
                authorityList.push(element.key[property]);
            }
        });
        return authorityList;
    }

    /**
     * @hidden
     * Check if ADAL id_token exists and return if exists.
     *
     */
    private extractADALIdToken(): any {
        const adalIdToken = this.cacheStorage.getItem(Constants.adalIdToken);
        if (!StringUtils.isEmpty(adalIdToken)) {
            return TokenUtils.extractIdToken(adalIdToken);
        }
        return null;
    }

    /**
     * @hidden
     * Acquires access token using a hidden iframe.
     * @ignore
     */
    private renewToken(scopes: Array<string>, resolve: Function, reject: Function, account: Account, serverAuthenticationRequest: ServerRequestParameters): void {
        const scope = scopes.join(" ").toLowerCase();
        this.logger.verbose("renewToken is called for scope:" + scope);

        const frameName = `msalRenewFrame${scope}`;
        const frameHandle = WindowUtils.addHiddenIFrame(frameName, this.logger);

        this.updateCacheEntries(serverAuthenticationRequest, account);
        this.logger.verbose("Renew token Expected state: " + serverAuthenticationRequest.state);

        // Build urlNavigate with "prompt=none" and navigate to URL in hidden iFrame
        const urlNavigate = UrlUtils.urlRemoveQueryStringParameter(UrlUtils.createNavigateUrl(serverAuthenticationRequest), Constants.prompt) + Constants.prompt_none + Constants.response_mode_fragment;

        window.renewStates.push(serverAuthenticationRequest.state);
        window.requestType = Constants.renewToken;
        this.registerCallback(serverAuthenticationRequest.state, scope, resolve, reject);
        this.logger.infoPii("Navigate to:" + urlNavigate);
        frameHandle.src = "about:blank";
        this.loadIframeTimeout(urlNavigate, frameName, scope);
    }

    /**
     * @hidden
     * Renews idtoken for app's own backend when clientId is passed as a single scope in the scopes array.
     * @ignore
     */
    private renewIdToken(scopes: Array<string>, resolve: Function, reject: Function, account: Account, serverAuthenticationRequest: ServerRequestParameters): void {
        this.logger.info("renewidToken is called");
        const frameName = "msalIdTokenFrame";
        const frameHandle = WindowUtils.addHiddenIFrame(frameName, this.logger);

        this.updateCacheEntries(serverAuthenticationRequest, account);

        this.logger.verbose("Renew Idtoken Expected state: " + serverAuthenticationRequest.state);

        // Build urlNavigate with "prompt=none" and navigate to URL in hidden iFrame
        const urlNavigate = UrlUtils.urlRemoveQueryStringParameter(UrlUtils.createNavigateUrl(serverAuthenticationRequest), Constants.prompt) + Constants.prompt_none + Constants.response_mode_fragment;

        if (this.silentLogin) {
            window.requestType = Constants.login;
            this.silentAuthenticationState = serverAuthenticationRequest.state;
        } else {
            window.requestType = Constants.renewToken;
            window.renewStates.push(serverAuthenticationRequest.state);
        }

        // note: scope here is clientId
        this.registerCallback(serverAuthenticationRequest.state, this.clientId, resolve, reject);
        this.logger.infoPii("Navigate to:" + urlNavigate);
        frameHandle.src = "about:blank";
        this.loadIframeTimeout(urlNavigate, frameName, this.clientId);
    }

    /**
     * @hidden
     *
     * This method must be called for processing the response received from AAD. It extracts the hash, processes the token or error, saves it in the cache and calls the registered callbacks with the result.
     * @param {string} authority authority received in the redirect response from AAD.
     * @param {TokenResponse} requestInfo an object created from the redirect response from AAD comprising of the keys - parameters, requestType, stateMatch, stateResponse and valid.
     * @param {Account} account account object for which scopes are consented for. The default account is the logged in account.
     * @param {ClientInfo} clientInfo clientInfo received as part of the response comprising of fields uid and utid.
     * @param {IdToken} idToken idToken received as part of the response.
     * @ignore
     * @private
     */
    /* tslint:disable:no-string-literal */
    private saveAccessToken(response: AuthResponse, authority: string, parameters: any, clientInfo: string, idTokenObj: IdToken): AuthResponse {
        let scope: string;
        const accessTokenResponse = { ...response };
        const clientObj: ClientInfo = new ClientInfo(clientInfo);
        let expiration: number;

        // if the response contains "scope"
        if (parameters.hasOwnProperty(ServerHashParamKeys.SCOPE)) {
            // read the scopes
            scope = parameters[ServerHashParamKeys.SCOPE];
            const consentedScopes = scope.split(" ");

            // retrieve all access tokens from the cache, remove the dup scores
            const accessTokenCacheItems = this.cacheStorage.getAllAccessTokens(this.clientId, authority);

            for (let i = 0; i < accessTokenCacheItems.length; i++) {
                const accessTokenCacheItem = accessTokenCacheItems[i];

                if (accessTokenCacheItem.key.homeAccountIdentifier === response.account.homeAccountIdentifier) {
                    const cachedScopes = accessTokenCacheItem.key.scopes.split(" ");
                    if (ScopeSet.isIntersectingScopes(cachedScopes, consentedScopes)) {
                        this.cacheStorage.removeItem(JSON.stringify(accessTokenCacheItem.key));
                    }
                }
            }

            // Generate and cache accessTokenKey and accessTokenValue
            const expiresIn = TimeUtils.parseExpiresIn(parameters[ServerHashParamKeys.EXPIRES_IN]);
            expiration = TimeUtils.now() + expiresIn;
            const accessTokenKey = new AccessTokenKey(authority, this.clientId, scope, clientObj.uid, clientObj.utid);
            const accessTokenValue = new AccessTokenValue(parameters[ServerHashParamKeys.ACCESS_TOKEN], idTokenObj.rawIdToken, expiration.toString(), clientInfo);

            this.cacheStorage.setItem(JSON.stringify(accessTokenKey), JSON.stringify(accessTokenValue));

            accessTokenResponse.accessToken  = parameters[ServerHashParamKeys.ACCESS_TOKEN];
            accessTokenResponse.scopes = consentedScopes;
        }
        // if the response does not contain "scope" - scope is usually client_id and the token will be id_token
        else {
            scope = this.clientId;

            // Generate and cache accessTokenKey and accessTokenValue
            const accessTokenKey = new AccessTokenKey(authority, this.clientId, scope, clientObj.uid, clientObj.utid);
            expiration = Number(idTokenObj.expiration);
            const accessTokenValue = new AccessTokenValue(parameters[ServerHashParamKeys.ID_TOKEN], parameters[ServerHashParamKeys.ID_TOKEN], expiration.toString(), clientInfo);
            this.cacheStorage.setItem(JSON.stringify(accessTokenKey), JSON.stringify(accessTokenValue));
            accessTokenResponse.scopes = [scope];
            accessTokenResponse.accessToken = parameters[ServerHashParamKeys.ID_TOKEN];
        }

        if (expiration) {
            accessTokenResponse.expiresOn = new Date(expiration * 1000);
        } else {
            this.logger.error("Could not parse expiresIn parameter");
        }

        return accessTokenResponse;
    }

    /**
     * @hidden
     * Saves token or error received in the response from AAD in the cache. In case of id_token, it also creates the account object.
     * @ignore
     */
    protected saveTokenFromHash(hash: string, stateInfo: ResponseStateInfo): AuthResponse {
        this.logger.info("State status:" + stateInfo.stateMatch + "; Request type:" + stateInfo.requestType);

        let response : AuthResponse = {
            uniqueId: "",
            tenantId: "",
            tokenType: "",
            idToken: null,
            idTokenClaims: null,
            accessToken: null,
            scopes: [],
            expiresOn: null,
            account: null,
            accountState: "",
        };

        let error: AuthError;
        const hashParams = UrlUtils.deserializeHash(hash);
        let authorityKey: string = "";
        let acquireTokenAccountKey: string = "";
        let idTokenObj: IdToken = null;

        // If server returns an error
        if (hashParams.hasOwnProperty(ServerHashParamKeys.ERROR_DESCRIPTION) || hashParams.hasOwnProperty(ServerHashParamKeys.ERROR)) {
            this.logger.infoPii("Error :" + hashParams[ServerHashParamKeys.ERROR] + "; Error description:" + hashParams[ServerHashParamKeys.ERROR_DESCRIPTION]);
            this.cacheStorage.setItem(PersistentCacheKeys.ERROR, hashParams[ServerHashParamKeys.ERROR]);
            this.cacheStorage.setItem(PersistentCacheKeys.ERROR_DESC, hashParams[ServerHashParamKeys.ERROR_DESCRIPTION]);

            // login
            if (stateInfo.requestType === Constants.login) {
                this.cacheStorage.setItem(PersistentCacheKeys.LOGIN_ERROR, hashParams[ServerHashParamKeys.ERROR_DESCRIPTION] + ":" + hashParams[ServerHashParamKeys.ERROR]);
                authorityKey = AuthCache.generateAuthorityKey(stateInfo.state);
            }

            // acquireToken
            if (stateInfo.requestType === Constants.renewToken) {
                authorityKey = AuthCache.generateAuthorityKey(stateInfo.state);

                const account: Account = this.getAccount();
                let accountId;

                if (account && !StringUtils.isEmpty(account.homeAccountIdentifier)) {
                    accountId = account.homeAccountIdentifier;
                }
                else {
                    accountId = Constants.no_account;
                }

                acquireTokenAccountKey = AuthCache.generateAcquireTokenAccountKey(accountId, stateInfo.state);
            }

            const {
                [ServerHashParamKeys.ERROR]: hashErr,
                [ServerHashParamKeys.ERROR_DESCRIPTION]: hashErrDesc
            } = hashParams;
            if (InteractionRequiredAuthError.isInteractionRequiredError(hashErr) ||
        InteractionRequiredAuthError.isInteractionRequiredError(hashErrDesc)) {
                error = new InteractionRequiredAuthError(hashParams[ServerHashParamKeys.ERROR], hashParams[ServerHashParamKeys.ERROR_DESCRIPTION]);
            } else {
                error = new ServerError(hashParams[ServerHashParamKeys.ERROR], hashParams[ServerHashParamKeys.ERROR_DESCRIPTION]);
            }
        }
        // If the server returns "Success"
        else {
            // Verify the state from redirect and record tokens to storage if exists
            if (stateInfo.stateMatch) {
                this.logger.info("State is right");
                if (hashParams.hasOwnProperty(ServerHashParamKeys.SESSION_STATE)) {
                    this.cacheStorage.setItem(TemporaryCacheKeys.SESSION_STATE, hashParams[ServerHashParamKeys.SESSION_STATE]);
                }
                response.accountState = this.getAccountState(stateInfo.state);

                let clientInfo: string = "";

                // Process access_token
                if (hashParams.hasOwnProperty(ServerHashParamKeys.ACCESS_TOKEN)) {
                    this.logger.info("Fragment has access token");

                    // retrieve the id_token from response if present
                    if (hashParams.hasOwnProperty(ServerHashParamKeys.ID_TOKEN)) {
                        idTokenObj = new IdToken(hashParams[ServerHashParamKeys.ID_TOKEN]);
                        response.idToken = idTokenObj;
                        response.idTokenClaims = idTokenObj.claims;
                    } else {
                        idTokenObj = new IdToken(this.cacheStorage.getItem(PersistentCacheKeys.IDTOKEN));
                        response = ResponseUtils.setResponseIdToken(response, idTokenObj);
                    }

                    // set authority
                    const authority: string = this.populateAuthority(stateInfo.state, this.inCookie, this.cacheStorage, idTokenObj);

                    // retrieve client_info - if it is not found, generate the uid and utid from idToken
                    if (hashParams.hasOwnProperty(ServerHashParamKeys.CLIENT_INFO)) {
                        clientInfo = hashParams[ServerHashParamKeys.CLIENT_INFO];
                    } else {
                        this.logger.warning("ClientInfo not received in the response from AAD");
                        throw ClientAuthError.createClientInfoNotPopulatedError("ClientInfo not received in the response from the server");
                    }

                    response.account = Account.createAccount(idTokenObj, new ClientInfo(clientInfo));

                    let accountKey: string;
                    if (response.account && !StringUtils.isEmpty(response.account.homeAccountIdentifier)) {
                        accountKey = response.account.homeAccountIdentifier;
                    }
                    else {
                        accountKey = Constants.no_account;
                    }

                    acquireTokenAccountKey = AuthCache.generateAcquireTokenAccountKey(accountKey, stateInfo.state);
                    const acquireTokenAccountKey_noaccount = AuthCache.generateAcquireTokenAccountKey(Constants.no_account, stateInfo.state);

                    const cachedAccount: string = this.cacheStorage.getItem(acquireTokenAccountKey);
                    let acquireTokenAccount: Account;

                    // Check with the account in the Cache
                    if (!StringUtils.isEmpty(cachedAccount)) {
                        acquireTokenAccount = JSON.parse(cachedAccount);
                        if (response.account && acquireTokenAccount && Account.compareAccounts(response.account, acquireTokenAccount)) {
                            response = this.saveAccessToken(response, authority, hashParams, clientInfo, idTokenObj);
                            this.logger.info("The user object received in the response is the same as the one passed in the acquireToken request");
                        }
                        else {
                            this.logger.warning(
                                "The account object created from the response is not the same as the one passed in the acquireToken request");
                        }
                    }
                    else if (!StringUtils.isEmpty(this.cacheStorage.getItem(acquireTokenAccountKey_noaccount))) {
                        response = this.saveAccessToken(response, authority, hashParams, clientInfo, idTokenObj);
                    }
                }

                // Process id_token
                if (hashParams.hasOwnProperty(ServerHashParamKeys.ID_TOKEN)) {
                    this.logger.info("Fragment has id token");

                    // set the idToken
                    idTokenObj = new IdToken(hashParams[ServerHashParamKeys.ID_TOKEN]);

                    response = ResponseUtils.setResponseIdToken(response, idTokenObj);
                    if (hashParams.hasOwnProperty(ServerHashParamKeys.CLIENT_INFO)) {
                        clientInfo = hashParams[ServerHashParamKeys.CLIENT_INFO];
                    } else {
                        this.logger.warning("ClientInfo not received in the response from AAD");
                    }

                    // set authority
                    const authority: string = this.populateAuthority(stateInfo.state, this.inCookie, this.cacheStorage, idTokenObj);

                    this.account = Account.createAccount(idTokenObj, new ClientInfo(clientInfo));
                    response.account = this.account;

                    if (idTokenObj && idTokenObj.nonce) {
                        // check nonce integrity if idToken has nonce - throw an error if not matched
                        if (idTokenObj.nonce !== this.cacheStorage.getItem(`${TemporaryCacheKeys.NONCE_IDTOKEN}|${stateInfo.state}`, this.inCookie)) {
                            this.account = null;
                            this.cacheStorage.setItem(PersistentCacheKeys.LOGIN_ERROR, "Nonce Mismatch. Expected Nonce: " + this.cacheStorage.getItem(`${TemporaryCacheKeys.NONCE_IDTOKEN}|${stateInfo.state}`, this.inCookie) + "," + "Actual Nonce: " + idTokenObj.nonce);
                            this.logger.error("Nonce Mismatch.Expected Nonce: " + this.cacheStorage.getItem(`${TemporaryCacheKeys.NONCE_IDTOKEN}|${stateInfo.state}`, this.inCookie) + "," + "Actual Nonce: " + idTokenObj.nonce);
                            error = ClientAuthError.createNonceMismatchError(this.cacheStorage.getItem(`${TemporaryCacheKeys.NONCE_IDTOKEN}|${stateInfo.state}`, this.inCookie), idTokenObj.nonce);
                        }
                        // Save the token
                        else {
                            this.cacheStorage.setItem(PersistentCacheKeys.IDTOKEN, hashParams[ServerHashParamKeys.ID_TOKEN]);
                            this.cacheStorage.setItem(PersistentCacheKeys.CLIENT_INFO, clientInfo);

                            // Save idToken as access token for app itself
                            this.saveAccessToken(response, authority, hashParams, clientInfo, idTokenObj);
                        }
                    } else {
                        authorityKey = stateInfo.state;
                        acquireTokenAccountKey = stateInfo.state;

                        this.logger.error("Invalid id_token received in the response");
                        error = ClientAuthError.createInvalidIdTokenError(idTokenObj);
                        this.cacheStorage.setItem(PersistentCacheKeys.ERROR, error.errorCode);
                        this.cacheStorage.setItem(PersistentCacheKeys.ERROR_DESC, error.errorMessage);
                    }
                }
            }
            // State mismatch - unexpected/invalid state
            else {
                authorityKey = stateInfo.state;
                acquireTokenAccountKey = stateInfo.state;

                const expectedState = this.cacheStorage.getItem(TemporaryCacheKeys.STATE_LOGIN, this.inCookie);
                this.logger.error("State Mismatch.Expected State: " + expectedState + "," + "Actual State: " + stateInfo.state);
                error = ClientAuthError.createInvalidStateError(stateInfo.state, expectedState);
                this.cacheStorage.setItem(PersistentCacheKeys.ERROR, error.errorCode);
                this.cacheStorage.setItem(PersistentCacheKeys.ERROR_DESC, error.errorMessage);
            }
        }

        // Set status to completed
        this.cacheStorage.setItem(TemporaryCacheKeys.INTERACTION_STATUS, RequestStatus.COMPLETED);
        this.cacheStorage.setItem(TemporaryCacheKeys.RENEW_STATUS + stateInfo.state, RequestStatus.COMPLETED);
        this.cacheStorage.removeAcquireTokenEntries(stateInfo.state);
        // this is required if navigateToLoginRequestUrl=false
        if (this.inCookie) {
            this.cacheStorage.setItemCookie(authorityKey, "", -1);
            this.cacheStorage.clearMsalCookie(stateInfo.state);
        }
        if (error) {
            // Error case, set status to cancelled
            this.cacheStorage.setItem(TemporaryCacheKeys.INTERACTION_STATUS, RequestStatus.CANCELLED);
            this.cacheStorage.setItem(TemporaryCacheKeys.RENEW_STATUS + stateInfo.state, RequestStatus.CANCELLED);
            this.cacheStorage.removeAcquireTokenEntries(stateInfo.state);
            throw error;
        }

        if (!response) {
            throw AuthError.createUnexpectedError("Response is null");
        }

        return response;
    }

    /**
     * Set Authority when saving Token from the hash
     * @param state
     * @param inCookie
     * @param cacheStorage
     * @param idTokenObj
     * @param response
     */
    private populateAuthority(state: string, inCookie: boolean, cacheStorage: AuthCache, idTokenObj: IdToken): string {
        const authorityKey: string = AuthCache.generateAuthorityKey(state);
        const cachedAuthority: string = cacheStorage.getItem(authorityKey, inCookie);

        // retrieve the authority from cache and replace with tenantID
        return StringUtils.isEmpty(cachedAuthority) ? cachedAuthority : UrlUtils.replaceTenantPath(cachedAuthority, idTokenObj.tenantId);
    }

    /* tslint:enable:no-string-literal */

    // #endregion

    // #region Account

    /**
     * Returns the signed in account
     * (the account object is created at the time of successful login)
     * or null when no state is found
     * @returns {@link Account} - the account object stored in MSAL
     */
    getAccount(): Account {
        // if a session already exists, get the account from the session
        if (this.account) {
            return this.account;
        }

        // frame is used to get idToken and populate the account for the given session
        const rawIdToken = this.cacheStorage.getItem(PersistentCacheKeys.IDTOKEN);
        const rawClientInfo = this.cacheStorage.getItem(PersistentCacheKeys.CLIENT_INFO);

        if (!StringUtils.isEmpty(rawIdToken) && !StringUtils.isEmpty(rawClientInfo)) {
            const idToken = new IdToken(rawIdToken);
            const clientInfo = new ClientInfo(rawClientInfo);
            this.account = Account.createAccount(idToken, clientInfo);
            return this.account;
        }
        // if login not yet done, return null
        return null;
    }

    /**
     * @hidden
     *
     * Extracts state value from the accountState sent with the authentication request.
     * @returns {string} scope.
     * @ignore
     */
    getAccountState (state: string) {
        if (state) {
            const splitIndex = state.indexOf("|");
            if (splitIndex > -1 && splitIndex + 1 < state.length) {
                return state.substring(splitIndex + 1);
            }
        }
        return state;
    }

    /**
     * Use to get a list of unique accounts in MSAL cache based on homeAccountIdentifier.
     *
     * @param {@link Array<Account>} Account - all unique accounts in MSAL cache.
     */
    getAllAccounts(): Array<Account> {
        const accounts: Array<Account> = [];
        const accessTokenCacheItems = this.cacheStorage.getAllAccessTokens(Constants.clientId, Constants.homeAccountIdentifier);

        for (let i = 0; i < accessTokenCacheItems.length; i++) {
            const idToken = new IdToken(accessTokenCacheItems[i].value.idToken);
            const clientInfo = new ClientInfo(accessTokenCacheItems[i].value.homeAccountIdentifier);
            const account: Account = Account.createAccount(idToken, clientInfo);
            accounts.push(account);
        }

        return this.getUniqueAccounts(accounts);
    }

    /**
     * @hidden
     *
     * Used to filter accounts based on homeAccountIdentifier
     * @param {Array<Account>}  Accounts - accounts saved in the cache
     * @ignore
     */
    private getUniqueAccounts(accounts: Array<Account>): Array<Account> {
        if (!accounts || accounts.length <= 1) {
            return accounts;
        }

        const flags: Array<string> = [];
        const uniqueAccounts: Array<Account> = [];
        for (let index = 0; index < accounts.length; ++index) {
            if (accounts[index].homeAccountIdentifier && flags.indexOf(accounts[index].homeAccountIdentifier) === -1) {
                flags.push(accounts[index].homeAccountIdentifier);
                uniqueAccounts.push(accounts[index]);
            }
        }

        return uniqueAccounts;
    }

    // #endregion

    // #region Scopes (Extract to Scopes.ts)

    /*
     * Note: "this" dependency in this section is minimal.
     * If pCacheStorage is separated from the class object, or passed as a fn param, scopesUtils.ts can be created
     */

    /**
     * @hidden
     *
     * Used to validate the scopes input parameter requested  by the developer.
     * @param {Array<string>} scopes - Developer requested permissions. Not all scopes are guaranteed to be included in the access token returned.
     * @param {boolean} scopesRequired - Boolean indicating whether the scopes array is required or not
     * @ignore
     */
    private validateInputScope(scopes: Array<string>, scopesRequired: boolean): void {
        if (!scopes) {
            if (scopesRequired) {
                throw ClientConfigurationError.createScopesRequiredError(scopes);
            } else {
                return;
            }
        }

        // Check that scopes is an array object (also throws error if scopes == null)
        if (!Array.isArray(scopes)) {
            throw ClientConfigurationError.createScopesNonArrayError(scopes);
        }

        // Check that scopes is not an empty array
        if (scopes.length < 1) {
            throw ClientConfigurationError.createEmptyScopesArrayError(scopes.toString());
        }

        // Check that clientId is passed as single scope
        if (scopes.indexOf(this.clientId) > -1) {
            if (scopes.length > 1) {
                throw ClientConfigurationError.createClientIdSingleScopeError(scopes.toString());
            }
        }
    }

    /**
     * @hidden
     *
     * Extracts scope value from the state sent with the authentication request.
     * @param {string} state
     * @returns {string} scope.
     * @ignore
     */
    private getScopeFromState(state: string): string {
        if (state) {
            const splitIndex = state.indexOf("|");
            if (splitIndex > -1 && splitIndex + 1 < state.length) {
                return state.substring(splitIndex + 1);
            }
        }
        return "";
    }

    /**
     * @ignore
     * Appends extraScopesToConsent if passed
     * @param {@link AuthenticationParameters}
     */
    private appendScopes(request: AuthenticationParameters): Array<string> {

        let scopes: Array<string>;

        if (request && request.scopes) {
            if (request.extraScopesToConsent) {
                scopes = [...request.scopes, ...request.extraScopesToConsent];
            }
            else {
                scopes = request.scopes;
            }
        }

        return scopes;
    }

    // #endregion

    // #region Angular

    /**
     * @hidden
     *
     * Broadcast messages - Used only for Angular?  *
     * @param eventName
     * @param data
     */
    private broadcast(eventName: string, data: string) {
        const evt = new CustomEvent(eventName, { detail: data });
        window.dispatchEvent(evt);
    }

    /**
     * @hidden
     *
     * Helper function to retrieve the cached token
     *
     * @param scopes
     * @param {@link Account} account
     * @param state
     * @return {@link AuthResponse} AuthResponse
     */
    protected getCachedTokenInternal(scopes : Array<string> , account: Account, state: string): AuthResponse {
        // Get the current session's account object
        const accountObject: Account = account || this.getAccount();
        if (!accountObject) {
            return null;
        }

        // Construct AuthenticationRequest based on response type
        const newAuthority = this.authorityInstance ? this.authorityInstance : AuthorityFactory.CreateInstance(this.authority, this.config.auth.validateAuthority);
        const responseType = this.getTokenType(accountObject, scopes, true);
        const serverAuthenticationRequest = new ServerRequestParameters(
            newAuthority,
            this.clientId,
            scopes,
            responseType,
            this.getRedirectUri(),
            state
        );

        // get cached token
        return this.getCachedToken(serverAuthenticationRequest, account);
    }

    /**
     * @hidden
     *
     * Get scopes for the Endpoint - Used in Angular to track protected and unprotected resources without interaction from the developer app
     *
     * @param endpoint
     */
    protected getScopesForEndpoint(endpoint: string) : Array<string> {
        // if user specified list of unprotectedResources, no need to send token to these endpoints, return null.
        if (this.config.framework.unprotectedResources.length > 0) {
            for (let i = 0; i < this.config.framework.unprotectedResources.length; i++) {
                if (endpoint.indexOf(this.config.framework.unprotectedResources[i]) > -1) {
                    return null;
                }
            }
        }

        // process all protected resources and send the matched one
        if (this.config.framework.protectedResourceMap.size > 0) {
            for (const key of Array.from(this.config.framework.protectedResourceMap.keys())) {
                // configEndpoint is like /api/Todo requested endpoint can be /api/Todo/1
                if (endpoint.indexOf(key) > -1) {
                    return this.config.framework.protectedResourceMap.get(key);
                }
            }
        }

        /*
         * default resource will be clientid if nothing specified
         * App will use idtoken for calls to itself
         * check if it's staring from http or https, needs to match with app host
         */
        if (endpoint.indexOf("http://") > -1 || endpoint.indexOf("https://") > -1) {
            if (this.getHostFromUri(endpoint) === this.getHostFromUri(this.getRedirectUri())) {
                return new Array<string>(this.clientId);
            }
        } else {
            /*
             * in angular level, the url for $http interceptor call could be relative url,
             * if it's relative call, we'll treat it as app backend call.
             */
            return new Array<string>(this.clientId);
        }

        // if not the app's own backend or not a domain listed in the endpoints structure
        return null;
    }

    /**
     * Return boolean flag to developer to help inform if login is in progress
     * @returns {boolean} true/false
     */
    public getLoginInProgress(): boolean {
        const pendingCallback = this.cacheStorage.getItem(TemporaryCacheKeys.URL_HASH);
        if (pendingCallback) {
            return true;
        }
        return this.cacheStorage.getItem(TemporaryCacheKeys.INTERACTION_STATUS) === RequestStatus.IN_PROGRESS;
    }

    /**
     * @hidden
     * @ignore
     *
     * @param inProgress
     */
    protected setInteractionInProgress(inProgress: boolean) {
        if (inProgress) {
            this.cacheStorage.setItem(TemporaryCacheKeys.INTERACTION_STATUS, RequestStatus.IN_PROGRESS);
        } else {
            this.cacheStorage.removeItem(TemporaryCacheKeys.INTERACTION_STATUS);
        }
    }

    /**
     * @hidden
     * @ignore
     *
     * @param loginInProgress
     */
    protected setloginInProgress(loginInProgress : boolean) {
        this.setInteractionInProgress(loginInProgress);
    }

    /**
     * @hidden
     * @ignore
     *
     * returns the status of acquireTokenInProgress
     */
    protected getAcquireTokenInProgress(): boolean {
        return this.cacheStorage.getItem(TemporaryCacheKeys.INTERACTION_STATUS) === RequestStatus.IN_PROGRESS;
    }

    /**
     * @hidden
     * @ignore
     *
     * @param acquireTokenInProgress
     */
    protected setAcquireTokenInProgress(acquireTokenInProgress : boolean) {
        this.setInteractionInProgress(acquireTokenInProgress);
    }

    /**
     * @hidden
     * @ignore
     *
     * returns the logger handle
     */
    protected getLogger() {
        return this.config.system.logger;
    }

    // #endregion

    // #region Getters and Setters

    /**
     *
     * Use to get the redirect uri configured in MSAL or null.
     * Evaluates redirectUri if its a function, otherwise simply returns its value.
     * @returns {string} redirect URL
     *
     */
    public getRedirectUri(): string {
        if (typeof this.config.auth.redirectUri === "function") {
            return this.config.auth.redirectUri();
        }
        return this.config.auth.redirectUri;
    }

    /**
     * Use to get the post logout redirect uri configured in MSAL or null.
     * Evaluates postLogoutredirectUri if its a function, otherwise simply returns its value.
     *
     * @returns {string} post logout redirect URL
     */
    public getPostLogoutRedirectUri(): string {
        if (typeof this.config.auth.postLogoutRedirectUri === "function") {
            return this.config.auth.postLogoutRedirectUri();
        }
        return this.config.auth.postLogoutRedirectUri;
    }

    /**
     * Use to get the current {@link Configuration} object in MSAL
     *
     * @returns {@link Configuration}
     */
    public getCurrentConfiguration(): Configuration {
        if (!this.config) {
            throw ClientConfigurationError.createNoSetConfigurationError();
        }
        return this.config;
    }

    // #endregion

    // #region String Util (Should be extracted to Utils.ts)

    /**
     * @hidden
     * @ignore
     *
     * extract URI from the host
     *
     * @param {string} URI
     * @returns {string} host from the URI
     */
    private getHostFromUri(uri: string): string {
        // remove http:// or https:// from uri
        let extractedUri = String(uri).replace(/^(https?:)\/\//, "");
        extractedUri = extractedUri.split("/")[0];
        return extractedUri;
    }

    /**
     * @hidden
     * @ignore
     *
     * Utils function to create the Authentication
     * @param {@link account} account object
     * @param scopes
     * @param silentCall
     *
     * @returns {string} token type: id_token or access_token
     *
     */
    private getTokenType(accountObject: Account, scopes: string[], silentCall: boolean): string {
        /*
         * if account is passed and matches the account object/or set to getAccount() from cache
         * if client-id is passed as scope, get id_token else token/id_token_token (in case no session exists)
         */
        let tokenType: string;

        // acquireTokenSilent
        if (silentCall) {
            if (Account.compareAccounts(accountObject, this.getAccount())) {
                tokenType = (scopes.indexOf(this.config.auth.clientId) > -1) ? ResponseTypes.id_token : ResponseTypes.token;
            }
            else {
                tokenType  = (scopes.indexOf(this.config.auth.clientId) > -1) ? ResponseTypes.id_token : ResponseTypes.id_token_token;
            }

            return tokenType;
        }
        // all other cases
        else {
            if (!Account.compareAccounts(accountObject, this.getAccount())) {
                tokenType = ResponseTypes.id_token_token;
            }
            else {
                tokenType = (scopes.indexOf(this.clientId) > -1) ? ResponseTypes.id_token : ResponseTypes.token;
            }

            return tokenType;
        }

    }

    /**
     * @hidden
     * @ignore
     *
     * Sets the cachekeys for and stores the account information in cache
     * @param account
     * @param state
     * @hidden
     */
    private setAccountCache(account: Account, state: string) {

        // Cache acquireTokenAccountKey
        const accountId = account ? this.getAccountId(account) : Constants.no_account;

        const acquireTokenAccountKey = AuthCache.generateAcquireTokenAccountKey(accountId, state);
        this.cacheStorage.setItem(acquireTokenAccountKey, JSON.stringify(account));
    }

    /**
     * @hidden
     * @ignore
     *
     * Sets the cacheKey for and stores the authority information in cache
     * @param state
     * @param authority
     * @hidden
     */
    private setAuthorityCache(state: string, authority: string) {
        // Cache authorityKey
        const authorityKey = AuthCache.generateAuthorityKey(state);
        this.cacheStorage.setItem(authorityKey, UrlUtils.CanonicalizeUri(authority), this.inCookie);
    }

    /**
     * Updates account, authority, and nonce in cache
     * @param serverAuthenticationRequest
     * @param account
     * @hidden
     * @ignore
     */
    private updateCacheEntries(serverAuthenticationRequest: ServerRequestParameters, account: Account, loginStartPage?: any) {
        // Cache account and authority
        if (loginStartPage) {
            // Cache the state, nonce, and login request data
            this.cacheStorage.setItem(TemporaryCacheKeys.LOGIN_REQUEST, loginStartPage, this.inCookie);
            this.cacheStorage.setItem(TemporaryCacheKeys.STATE_LOGIN, serverAuthenticationRequest.state, this.inCookie);
        } else {
            this.setAccountCache(account, serverAuthenticationRequest.state);
        }
        // Cache authorityKey
        this.setAuthorityCache(serverAuthenticationRequest.state, serverAuthenticationRequest.authority);

        // Cache nonce
        this.cacheStorage.setItem(`${TemporaryCacheKeys.NONCE_IDTOKEN}|${serverAuthenticationRequest.state}`, serverAuthenticationRequest.nonce, this.inCookie);
    }

    /**
     * Returns the unique identifier for the logged in account
     * @param account
     * @hidden
     * @ignore
     */
    private getAccountId(account: Account): any {
        // return `${account.accountIdentifier}` + Constants.resourceDelimiter + `${account.homeAccountIdentifier}`;
        let accountId: string;
        if (!StringUtils.isEmpty(account.homeAccountIdentifier)) {
            accountId = account.homeAccountIdentifier;
        }
        else {
            accountId = Constants.no_account;
        }

        return accountId;
    }

    /**
     * @hidden
     * @ignore
     *
     * Construct 'tokenRequest' from the available data in adalIdToken
     * @param extraQueryParameters
     * @hidden
     */
    private buildIDTokenRequest(request: AuthenticationParameters): AuthenticationParameters {

        const tokenRequest: AuthenticationParameters = {
            scopes: [this.clientId],
            authority: this.authority,
            account: this.getAccount(),
            extraQueryParameters: request.extraQueryParameters
        };

        return tokenRequest;
    }

    // #endregion

    private getTelemetryManagerFromConfig(config: TelemetryOptions, clientId: string): TelemetryManager {
        if (!config) { // if unset
            return null;
        }
        // if set then validate
        const { applicationName, applicationVersion, telemetryEmitter } = config;
        if (!applicationName || !applicationVersion || ! telemetryEmitter) {
            throw ClientConfigurationError.createTelemetryConfigError(config);
        }
        // if valid then construct
        const telemetryPlatform: TelemetryPlatform = {
            sdk: "msal.js", // TODO need to be able to override this for angular, react, etc
            sdkVersion: libraryVersion(),
            applicationName,
            applicationVersion
        };
        const telemetryManagerConfig: TelemetryConfig = {
            platform: telemetryPlatform,
            clientId: clientId
        };
        return new TelemetryManager(telemetryManagerConfig, telemetryEmitter);
    }
}<|MERGE_RESOLUTION|>--- conflicted
+++ resolved
@@ -840,8 +840,6 @@
 
     /**
      * @hidden
-<<<<<<< HEAD
-=======
      * Used to redirect the browser to the STS authorization endpoint
      * @param {string} urlNavigate - URL of the authorization endpoint
      */
@@ -861,7 +859,6 @@
 
     /**
      * @hidden
->>>>>>> 3e04b052
      * Used to add the developer requested callback to the array of callbacks for the specified scopes. The updated array is stored on the window object
      * @param {string} expectedState - Unique state identifier (guid).
      * @param {string} scope - Developer requested permissions. Not all scopes are guaranteed to be included in the access token returned.
