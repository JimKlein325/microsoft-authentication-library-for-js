import { expect } from "chai";
import { ServerRequestParameters } from "../src/ServerRequestParameters";
<<<<<<< HEAD
import { Authority } from "../src/authority/Authority";
import { AuthorityFactory } from "../src/authority/AuthorityFactory";
=======
import { Authority } from "../src";
import { AuthorityFactory } from "../src/AuthorityFactory";
import { UrlUtils } from "../src/utils/UrlUtils";
import { TEST_CONFIG, TEST_RESPONSE_TYPE, TEST_URIS } from "./TestConstants";
import sinon from "sinon";
>>>>>>> a9e15551

describe("ServerRequestParameters.ts Class", function () {

    describe("Object creation", function () {

        it("Scope array pointer is not passed into constructor", function () {
            let scopes = ["S1"];
            let authority = AuthorityFactory.CreateInstance(TEST_CONFIG.validAuthority, false);
            sinon.stub(authority, "AuthorizationEndpoint").value(TEST_URIS.TEST_AUTH_ENDPT);
            let req = new ServerRequestParameters(
                authority,
                TEST_CONFIG.MSAL_CLIENT_ID,
                scopes,
                TEST_RESPONSE_TYPE.token,
                TEST_URIS.TEST_REDIR_URI,
                TEST_CONFIG.STATE
            );
            expect(req.scopes).to.not.be.equal(scopes);
            expect(req.scopes.length).to.be.eql(1);
            expect(scopes.length).to.be.eql(1);
        });

        it("Scopes are set to client id if null or empty scopes object passed", function () {
            let authority = AuthorityFactory.CreateInstance(TEST_CONFIG.validAuthority, false);
            sinon.stub(authority, "AuthorizationEndpoint").value(TEST_URIS.TEST_AUTH_ENDPT);
            let req = new ServerRequestParameters(
                authority,
                TEST_CONFIG.MSAL_CLIENT_ID,
                null,
                TEST_RESPONSE_TYPE.token,
                TEST_URIS.TEST_REDIR_URI,
                TEST_CONFIG.STATE
            );
            expect(req.scopes).to.be.eql([TEST_CONFIG.MSAL_CLIENT_ID]);
            expect(req.scopes.length).to.be.eql(1);
        });

    });

    describe("State Generation", function () {

        it("tests if if authenticateRequestParameter generates state correctly, if state is a number", function () {
            let authenticationRequestParameters: ServerRequestParameters;
            let authority: Authority;
            authority = AuthorityFactory.CreateInstance("https://login.microsoftonline.com/common/", this.validateAuthority);
            authenticationRequestParameters = new ServerRequestParameters(authority, "0813e1d1-ad72-46a9-8665-399bba48c201", ["user.read"], "id_token", "", "12345");
            var result;
            result = UrlUtils.createNavigationUrlString(authenticationRequestParameters);
            expect(decodeURIComponent(result[4])).to.include("12345");
        });

        it('test if authenticateRequestParameter generates state correctly, if state is a url', function () {
            let authenticationRequestParameters: ServerRequestParameters;
            let authority: Authority;
            authority = AuthorityFactory.CreateInstance("https://login.microsoftonline.com/common/", this.validateAuthority);
            authenticationRequestParameters = new ServerRequestParameters(authority, "0813e1d1-ad72-46a9-8665-399bba48c201", ["user.read"], "id_token", "", "https://docs.microsoft.com/en-us/azure/active-directory/develop/v2-oauth2-implicit-grant-flow?name=value&name2=value2");
            var result;
            result = UrlUtils.createNavigationUrlString(authenticationRequestParameters);
            expect(decodeURIComponent(result[4])).to.include("https://docs.microsoft.com/en-us/azure/active-directory/develop/v2-oauth2-implicit-grant-flow?name=value&name2=value2");
        });
    });
});<|MERGE_RESOLUTION|>--- conflicted
+++ resolved
@@ -1,15 +1,10 @@
 import { expect } from "chai";
 import { ServerRequestParameters } from "../src/ServerRequestParameters";
-<<<<<<< HEAD
-import { Authority } from "../src/authority/Authority";
-import { AuthorityFactory } from "../src/authority/AuthorityFactory";
-=======
 import { Authority } from "../src";
 import { AuthorityFactory } from "../src/AuthorityFactory";
 import { UrlUtils } from "../src/utils/UrlUtils";
 import { TEST_CONFIG, TEST_RESPONSE_TYPE, TEST_URIS } from "./TestConstants";
 import sinon from "sinon";
->>>>>>> a9e15551
 
 describe("ServerRequestParameters.ts Class", function () {
 
