--- conflicted
+++ resolved
@@ -1457,11 +1457,7 @@
 
     describe("Popup Flow", function () {
 
-<<<<<<< HEAD
         const oldWindow = window;
-=======
-        let oldWindow = window;
->>>>>>> d026c9d6
 
         beforeEach(function() {
             const config: Configuration = {
