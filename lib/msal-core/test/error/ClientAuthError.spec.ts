--- conflicted
+++ resolved
@@ -6,7 +6,6 @@
 
 describe("ClientAuthError.ts Class", () => {
 
-<<<<<<< HEAD
     it("ClientAuthError object can be created", () => {
         const TEST_ERROR_CODE: string = "test";
         const TEST_ERROR_MSG: string = "This is a test error";
@@ -114,7 +113,7 @@
 
     it("createTokenRenewalTimeoutError creates a ClientAuthError object", () => {
 
-        const tokenRenewalTimeOutError = ClientAuthError.createTokenRenewalTimeoutError();
+        const tokenRenewalTimeOutError = ClientAuthError.createTokenRenewalTimeoutError("some string");
         let err: ClientAuthError;
 
         try {
@@ -124,8 +123,8 @@
         }
 
         expect(err.errorCode).to.equal(ClientAuthErrorMessage.tokenRenewalError.code);
-        expect(err.errorMessage).to.equal(ClientAuthErrorMessage.tokenRenewalError.desc);
-        expect(err.message).to.equal(ClientAuthErrorMessage.tokenRenewalError.desc);
+        expect(err.errorMessage).to.equal(`URL navigated to is some string, ${ClientAuthErrorMessage.tokenRenewalError.desc}`);
+        expect(err.message).to.equal(`URL navigated to is some string, ${ClientAuthErrorMessage.tokenRenewalError.desc}`);
         expect(err.name).to.equal("ClientAuthError");
         expect(err.stack).to.include("ClientAuthError.spec.ts");
     });
@@ -406,404 +405,5 @@
         expect(err.name).to.equal("ClientAuthError");
         expect(err.stack).to.include("ClientAuthError.spec.ts");
     });
-=======
-  it("ClientAuthError object can be created", () => {
-    const TEST_ERROR_CODE: string = "test";
-    const TEST_ERROR_MSG: string = "This is a test error";
-    const clientAuthError = new ClientAuthError(TEST_ERROR_CODE, TEST_ERROR_MSG);
-    let err: ClientAuthError;
-
-    try {
-      throw clientAuthError;
-    } catch (error) {
-      err = error;
-    }
-
-    expect(err instanceof ClientAuthError).to.be.true;
-    expect(err instanceof AuthError).to.be.true;
-    expect(err instanceof Error).to.be.true;
-    expect(err.errorCode).to.equal(TEST_ERROR_CODE);
-    expect(err.errorMessage).to.equal(TEST_ERROR_MSG);
-    expect(err.message).to.equal(TEST_ERROR_MSG);
-    expect(err.name).to.equal("ClientAuthError");
-    expect(err.stack).to.include("ClientAuthError.spec.ts");
-  });
-
-  it("createEndpointResolutionError creates a ClientAuthError object", () => {
-
-    const ERROR_DETAIL = "This is the error detail";
-    const endPtReslnError = ClientAuthError.createEndpointResolutionError(ERROR_DETAIL);
-    let err: ClientAuthError;
-
-    try {
-      throw endPtReslnError;
-    } catch (error) {
-      err = error;
-    }
-
-    expect(err.errorCode).to.equal(ClientAuthErrorMessage.endpointResolutionError.code);
-    expect(err.errorMessage).to.include(ClientAuthErrorMessage.endpointResolutionError.desc);
-    expect(err.errorMessage).to.include(ERROR_DETAIL);
-    expect(err.message).to.include(ClientAuthErrorMessage.endpointResolutionError.desc);
-    expect(err.name).to.equal("ClientAuthError");
-    expect(err.stack).to.include("ClientAuthError.spec.ts");
-
-  });
-
-  it("createMultipleMatchingTokensInCacheError creates a ClientAuthError object", () => {
-
-    const scope: string = "user.read";
-    const errorDetail: string = "Cache error for scope";
-    const multipleMatchingTokensError = ClientAuthError.createMultipleMatchingTokensInCacheError(scope);
-    let err: ClientAuthError;
-
-    try {
-      throw multipleMatchingTokensError;
-    } catch (error) {
-      err = error;
-    }
-
-    expect(err.errorCode).to.equal(ClientAuthErrorMessage.multipleMatchingTokens.code);
-    expect(err.errorMessage).to.include(ClientAuthErrorMessage.multipleMatchingTokens.desc);
-    expect(err.errorMessage).to.include(`${errorDetail} ${scope}`);
-    expect(err.message).to.include(ClientAuthErrorMessage.multipleMatchingTokens.desc);
-    expect(err.name).to.equal("ClientAuthError");
-    expect(err.stack).to.include("ClientAuthError.spec.ts");
-  });
-
-  it("createMultipleAuthoritiesInCacheError creates a ClientAuthError object", () => {
-
-    const scope: string = "user.read";
-    const errorDetail: string = "Cache error for scope";
-    const multipleAuthoritiesError = ClientAuthError.createMultipleAuthoritiesInCacheError(scope);
-    let err: ClientAuthError;
-
-    try {
-      throw multipleAuthoritiesError;
-    } catch (error) {
-      err = error;
-    }
-
-    expect(err.errorCode).to.equal(ClientAuthErrorMessage.multipleCacheAuthorities.code);
-    expect(err.errorMessage).to.include(ClientAuthErrorMessage.multipleCacheAuthorities.desc);
-    expect(err.errorMessage).to.include(`${errorDetail} ${scope}`);
-    expect(err.message).to.include(ClientAuthErrorMessage.multipleCacheAuthorities.desc);
-    expect(err.name).to.equal("ClientAuthError");
-    expect(err.stack).to.include("ClientAuthError.spec.ts");
-  });
-
-  it("createPopupWindowError creates a ClientAuthError object", () => {
-
-    const ERROR_DETAIL = "Details:";
-    const popupWindowError = ClientAuthError.createPopupWindowError(ERROR_DETAIL);
-    let err: ClientAuthError;
-
-    try {
-      throw popupWindowError;
-    } catch (error) {
-      err = error;
-    }
-
-    expect(err.errorCode).to.equal(ClientAuthErrorMessage.popUpWindowError.code);
-    expect(err.errorMessage).to.include(ClientAuthErrorMessage.popUpWindowError.desc);
-    expect(err.errorMessage).to.include(ERROR_DETAIL);
-    expect(err.message).to.include(ClientAuthErrorMessage.popUpWindowError.desc);
-    expect(err.name).to.equal("ClientAuthError");
-    expect(err.stack).to.include("ClientAuthError.spec.ts");
-  });
-
-  it("createTokenRenewalTimeoutError creates a ClientAuthError object", () => {
-
-    const tokenRenewalTimeOutError = ClientAuthError.createTokenRenewalTimeoutError("some string");
-    let err: ClientAuthError;
-
-    try {
-      throw tokenRenewalTimeOutError;
-    } catch (error) {
-      err = error;
-    }
-
-    expect(err.errorCode).to.equal(ClientAuthErrorMessage.tokenRenewalError.code);
-    expect(err.errorMessage).to.equal(`URL navigated to is some string, ${ClientAuthErrorMessage.tokenRenewalError.desc}`);
-    expect(err.message).to.equal(`URL navigated to is some string, ${ClientAuthErrorMessage.tokenRenewalError.desc}`);
-    expect(err.name).to.equal("ClientAuthError");
-    expect(err.stack).to.include("ClientAuthError.spec.ts");
-  });
-
-  // TODO: Cklarify if we want to throw decoded idToken back to the client?
-  it("createInvalidIdTokenError creates a ClientAuthError object", () => {
-
-    // Chose not to spy/stub as the idToken functionality needed in error class tests
-    // is more depedent on already pried open idToken in IDToken Class
-    const idToken: IdToken = null;
-
-    const invalidTokenError = ClientAuthError.createInvalidIdTokenError(idToken);
-    let err: ClientAuthError;
-
-    try {
-      throw invalidTokenError;
-    } catch (error) {
-      err = error;
-    }
-
-    expect(err.errorCode).to.equal(ClientAuthErrorMessage.invalidIdToken.code);
-    expect(err.errorMessage).to.include(ClientAuthErrorMessage.invalidIdToken.desc);
-    expect(err.message).to.include(ClientAuthErrorMessage.invalidIdToken.desc);
-    expect(err.name).to.equal("ClientAuthError");
-    expect(err.stack).to.include("ClientAuthError.spec.ts");
-  });
-
-  it("createInvalidStateError creates a ClientAuthError object", () => {
-
-    const state = "12345";
-    const invalidState = "67890";
-    const invalidStateError = ClientAuthError.createInvalidStateError(invalidState, state);
-    let err: ClientAuthError;
-
-    try {
-      throw invalidStateError;
-    } catch (error) {
-      err = error;
-    }
-
-    expect(err.errorCode).to.equal(ClientAuthErrorMessage.invalidStateError.code);
-    expect(err.errorMessage).to.include(ClientAuthErrorMessage.invalidStateError.desc);
-    expect(err.errorMessage).to.include(`${invalidState}, state expected : ${state}.`);
-    expect(err.message).to.include(ClientAuthErrorMessage.invalidStateError.desc);
-    expect(err.name).to.equal("ClientAuthError");
-    expect(err.stack).to.include("ClientAuthError.spec.ts");
-  });
-
-  it("createNonceMismatchError creates a ClientAuthError object", () => {
-
-    const nonce = "12345";
-    const invalidNonce = "67890";
-    const invalidNonceError = ClientAuthError.createNonceMismatchError(invalidNonce, nonce);
-    let err: ClientAuthError;
-
-    try {
-      throw invalidNonceError;
-    } catch (error) {
-      err = error;
-    }
-
-    expect(err.errorCode).to.equal(ClientAuthErrorMessage.nonceMismatchError.code);
-    expect(err.errorMessage).to.include(ClientAuthErrorMessage.nonceMismatchError.desc);
-    expect(err.errorMessage).to.include(`${invalidNonce}, nonce expected : ${nonce}.`);
-    expect(err.message).to.include(ClientAuthErrorMessage.nonceMismatchError.desc);
-    expect(err.name).to.equal("ClientAuthError");
-    expect(err.stack).to.include("ClientAuthError.spec.ts");
-  });
-
-  it("createLoginInProgressError creates a ClientAuthError object", () => {
-
-    const loginInProgressError = ClientAuthError.createLoginInProgressError();
-    let err: ClientAuthError;
-
-    try {
-      throw loginInProgressError;
-    } catch (error) {
-      err = error;
-    }
-
-    expect(err.errorCode).to.equal(ClientAuthErrorMessage.loginProgressError.code);
-    expect(err.errorMessage).to.equal(ClientAuthErrorMessage.loginProgressError.desc);
-    expect(err.message).to.equal(ClientAuthErrorMessage.loginProgressError.desc);
-    expect(err.name).to.equal("ClientAuthError");
-    expect(err.stack).to.include("ClientAuthError.spec.ts");
-  });
-
-  it("createAcquireTokenInProgressError creates a ClientAuthError object", () => {
-
-    const acqTokenInProgressError = ClientAuthError.createAcquireTokenInProgressError();
-    let err: ClientAuthError;
-
-    try {
-      throw acqTokenInProgressError;
-    } catch (error) {
-      err = error;
-    }
-
-    expect(err.errorCode).to.equal(ClientAuthErrorMessage.acquireTokenProgressError.code);
-    expect(err.errorMessage).to.equal(ClientAuthErrorMessage.acquireTokenProgressError.desc);
-    expect(err.message).to.equal(ClientAuthErrorMessage.acquireTokenProgressError.desc);
-    expect(err.name).to.equal("ClientAuthError");
-    expect(err.stack).to.include("ClientAuthError.spec.ts");
-  });
-
-  it("createUserCancelledError creates a ClientAuthError object", () => {
-
-    const userCancelledError = ClientAuthError.createUserCancelledError();
-    let err: ClientAuthError;
-
-    try {
-      throw userCancelledError;
-    } catch (error) {
-      err = error;
-    }
-
-    expect(err.errorCode).to.equal(ClientAuthErrorMessage.userCancelledError.code);
-    expect(err.errorMessage).to.equal(ClientAuthErrorMessage.userCancelledError.desc);
-    expect(err.message).to.equal(ClientAuthErrorMessage.userCancelledError.desc);
-    expect(err.name).to.equal("ClientAuthError");
-    expect(err.stack).to.include("ClientAuthError.spec.ts");
-  });
-
-  it("createErrorInCallbackFunction creates a ClientAuthError object", () => {
-
-    const ERROR_DESC = "There is a callback error";
-    const errorInCallback = ClientAuthError.createErrorInCallbackFunction(ERROR_DESC);
-    let err: ClientAuthError;
-
-    try {
-      throw errorInCallback;
-    } catch (error) {
-      err = error;
-    }
-
-    expect(err.errorCode).to.equal(ClientAuthErrorMessage.callbackError.code);
-    expect(err.errorMessage).to.include(ClientAuthErrorMessage.callbackError.desc);
-    expect(err.errorMessage).to.include(ClientAuthErrorMessage.callbackError.desc);
-    expect(err.message).to.include(`${ERROR_DESC}`);
-    expect(err.name).to.equal("ClientAuthError");
-    expect(err.stack).to.include("ClientAuthError.spec.ts");
-  });
-
-  it("createUserLoginRequiredError creates a ClientAuthError object", () => {
-
-    const userLoginRequiredError = ClientAuthError.createUserLoginRequiredError();
-    let err: ClientAuthError;
-
-    try {
-      throw userLoginRequiredError;
-    } catch (error) {
-      err = error;
-    }
-
-    expect(err.errorCode).to.equal(ClientAuthErrorMessage.userLoginRequiredError.code);
-    expect(err.errorMessage).to.equal(ClientAuthErrorMessage.userLoginRequiredError.desc);
-    expect(err.message).to.equal(ClientAuthErrorMessage.userLoginRequiredError.desc);
-    expect(err.name).to.equal("ClientAuthError");
-    expect(err.stack).to.include("ClientAuthError.spec.ts");
-  });
-
-  it("createUserDoesNotExistError creates a ClientAuthError object", () => {
-
-    const userDoesNotExistError = ClientAuthError.createUserDoesNotExistError();
-    let err: ClientAuthError;
-
-    try {
-      throw userDoesNotExistError;
-    } catch (error) {
-      err = error;
-    }
-
-    expect(err.errorCode).to.equal(ClientAuthErrorMessage.userDoesNotExistError.code);
-    expect(err.errorMessage).to.equal(ClientAuthErrorMessage.userDoesNotExistError.desc);
-    expect(err.message).to.equal(ClientAuthErrorMessage.userDoesNotExistError.desc);
-    expect(err.name).to.equal("ClientAuthError");
-    expect(err.stack).to.include("ClientAuthError.spec.ts");
-  });
-
-  it("createClientInfoDecodingError creates a ClientAuthError object", () => {
-
-    const caughtErrorString = "There was an error.";
-    const clientInfoDecodingError = ClientAuthError.createClientInfoDecodingError(caughtErrorString);
-    let err: ClientAuthError;
-
-    try {
-      throw clientInfoDecodingError;
-    } catch (error) {
-      err = error;
-    }
-
-    expect(err.errorCode).to.equal(ClientAuthErrorMessage.clientInfoDecodingError.code);
-    expect(err.errorMessage).to.include(ClientAuthErrorMessage.clientInfoDecodingError.desc);
-    expect(err.errorMessage).to.include(caughtErrorString);
-    expect(err.message).to.include(ClientAuthErrorMessage.clientInfoDecodingError.desc);
-    expect(err.name).to.equal("ClientAuthError");
-    expect(err.stack).to.include("ClientAuthError.spec.ts");
-  });
-
-  it("createClientInfoNotPopulatedError creates a ClientAuthError object", () => {
-
-    const caughtErrorString = "There was an error.";
-    const clientInfoNotPopulatedError = ClientAuthError.createClientInfoNotPopulatedError(caughtErrorString);
-    let err: ClientAuthError;
-
-    try {
-      throw clientInfoNotPopulatedError;
-    } catch (error) {
-      err = error;
-    }
-
-    expect(err.errorCode).to.equal(ClientAuthErrorMessage.clientInfoNotPopulatedError.code);
-    expect(err.errorMessage).to.include(ClientAuthErrorMessage.clientInfoNotPopulatedError.desc);
-    expect(err.errorMessage).to.include(caughtErrorString);
-    expect(err.message).to.include(ClientAuthErrorMessage.clientInfoNotPopulatedError.desc);
-    expect(err.name).to.equal("ClientAuthError");
-    expect(err.stack).to.include("ClientAuthError.spec.ts");
-  });
-
-  it("createIdTokenNullOrEmptyError creates a ClientAuthError object", () => {
-
-    const invalidRawIdToken = "invalidRawIdToken";
-    const nullOrEmptyIdTokenError = ClientAuthError.createIdTokenNullOrEmptyError(invalidRawIdToken);
-    let err: ClientAuthError;
-
-    try {
-      throw nullOrEmptyIdTokenError;
-    } catch (error) {
-      err = error;
-    }
-
-    expect(err.errorCode).to.equal(ClientAuthErrorMessage.nullOrEmptyIdToken.code);
-    expect(err.errorMessage).to.include(ClientAuthErrorMessage.nullOrEmptyIdToken.desc);
-    expect(err.errorMessage).to.include(invalidRawIdToken);
-    expect(err.message).to.include(ClientAuthErrorMessage.nullOrEmptyIdToken.desc);
-    expect(err.name).to.equal("ClientAuthError");
-    expect(err.stack).to.include("ClientAuthError.spec.ts");
-  });
-
-  it("createIdTokenParsingError creates a ClientAuthError object", () => {
-
-    const invalidIdToken = "You can't parse this.";
-    const createIdTokenParsingError = ClientAuthError.createIdTokenParsingError(invalidIdToken);
-    let err: ClientAuthError;
-
-    try {
-      throw createIdTokenParsingError;
-    } catch (error) {
-      err = error;
-    }
-
-    expect(err.errorCode).to.equal(ClientAuthErrorMessage.idTokenNotParsed.code);
-    expect(err.errorMessage).to.include(ClientAuthErrorMessage.idTokenNotParsed.desc);
-    expect(err.errorMessage).to.include(invalidIdToken);
-    expect(err.message).to.include(ClientAuthErrorMessage.idTokenNotParsed.desc);
-    expect(err.name).to.equal("ClientAuthError");
-    expect(err.stack).to.include("ClientAuthError.spec.ts");
-  });
-
-  it("createTokenEncodingError creates a ClientAuthError object", () => {
-
-    const incorrectlyEncodedToken = "This isn't encoded correctly!";
-    const tokenEncodingError = ClientAuthError.createTokenEncodingError(incorrectlyEncodedToken);
-    let err: ClientAuthError;
-
-    try {
-      throw tokenEncodingError;
-    } catch (error) {
-      err = error;
-    }
-
-    expect(err.errorCode).to.equal(ClientAuthErrorMessage.tokenEncodingError.code);
-    expect(err.errorMessage).to.include(ClientAuthErrorMessage.tokenEncodingError.desc);
-    expect(err.errorMessage).to.include(incorrectlyEncodedToken);
-    expect(err.message).to.include(ClientAuthErrorMessage.tokenEncodingError.desc);
-    expect(err.name).to.equal("ClientAuthError");
-    expect(err.stack).to.include("ClientAuthError.spec.ts");
-  });
->>>>>>> c55a9563
 
 });
