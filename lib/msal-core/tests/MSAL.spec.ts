--- conflicted
+++ resolved
@@ -245,7 +245,7 @@
 
     });
 
-    it('navigates user to login and prompt parameter is passed as extraQueryParameter', (done) => {
+    it('navigates user to login and prompt=select_account parameter is passed as extraQueryParameter', (done) => {
         msal.setRedirectCallbacks(successCallback, errCallback);
         expect(msal.getRedirectUri()).toBe(global.window.location.href);
         msal.promptUser = function (args: string) {
@@ -263,9 +263,7 @@
         msal.loginRedirect(request);
     });
 
-<<<<<<< HEAD
-=======
-    it('navigates user to login and prompt parameter is passed as extraQueryParameter', (done) => {
+    it('navigates user to login and prompt=none parameter is passed as extraQueryParameter', (done) => {
         expect(msal.getRedirectUri()).toBe(global.window.location.href);
         msal.promptUser = function (args: string) {
             expect(args).toContain(DEFAULT_INSTANCE + TENANT + '/oauth2/v2.0/authorize?response_type=id_token&scope=openid%20profile');
@@ -282,7 +280,6 @@
         msal.loginRedirect(request);
     });
 
->>>>>>> e645ac26
     it('navigates user to redirectURI passed as extraQueryParameter', (done) => {
         var config = buildConfiguration({clientId: "0813e1d1-ad72-46a9-8665-399bba48c201", redirectUri: TEST_REDIR_URI}, {}, {}, {});
         msal = new UserAgentApplication(config);
@@ -798,7 +795,6 @@
         msal.userLoginInProgress = false;
     });
 
-<<<<<<< HEAD
     it('tests that loginStartPage, nonce and state are saved in cookies if enableCookieStorage flag is enables through the msal optional params', function (done) {
         // TODO: This functionality has changed
         // var msalInstance = msal;
@@ -829,9 +825,6 @@
         // let request: AuthenticationParameters = { scopes: [msal.clientID]};
         // msal.loginRedirect(request);
         done();
-=======
-        msal.loginRedirect();
->>>>>>> e645ac26
     });
 
     it('tests cacheLocation functionality sets to localStorage when passed as a parameter', function () {
